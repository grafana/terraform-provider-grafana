--- conflicted
+++ resolved
@@ -1,16 +1,5 @@
 * @grafana/platform-monitoring
 
-<<<<<<< HEAD
-/internal/resources/grafana/*_alerting_*    @grafana/platform-monitoring @grafana/alerting-squad
-/internal/resources/cloud/*                 @grafana/platform-monitoring @grafana/grafana-com-maintainers
-/internal/resources/cloudprovider/*         @grafana/platform-monitoring @grafana/middleware-apps
-/internal/resources/connections/*           @grafana/platform-monitoring @grafana/middleware-apps
-/internal/resources/k6/*                    @grafana/platform-monitoring @grafana/k6-core
-/internal/resources/machinelearning/*       @grafana/platform-monitoring @grafana/machine-learning
-/internal/resources/oncall/*                @grafana/platform-monitoring @grafana/grafana-irm-backend
-/internal/resources/slo/*                   @grafana/platform-monitoring @grafana/slo-squad
-/internal/resources/syntheticmonitoring/*   @grafana/platform-monitoring @grafana/synthetic-monitoring
-=======
 /internal/resources/grafana/*_alerting_*            @grafana/platform-monitoring @grafana/alerting-squad
 /internal/resources/cloud/*                         @grafana/platform-monitoring @grafana/grafana-com-maintainers
 /internal/resources/cloud/*_access_policy_*         @grafana/platform-monitoring @grafana/identity-squad
@@ -19,9 +8,9 @@
 /internal/resources/connections/*                   @grafana/platform-monitoring @grafana/middleware-apps
 /internal/resources/fleetmanagement/*               @grafana/platform-monitoring @grafana/fleet-management-backend
 /internal/resources/frontendo11y/*                  @grafana/platform-monitoring @grafana/frontend-o11y
+/internal/resources/k6/*                            @grafana/platform-monitoring @grafana/k6-core
 /internal/resources/machinelearning/*               @grafana/platform-monitoring @grafana/machine-learning
 /internal/resources/oncall/*                        @grafana/platform-monitoring @grafana/grafana-irm-backend
 /internal/resources/slo/*                           @grafana/platform-monitoring @grafana/slo-squad
 /internal/resources/syntheticmonitoring/*           @grafana/platform-monitoring @grafana/synthetic-monitoring
-/internal/resources/appplatform/*                   @grafana/platform-monitoring @grafana/grafana-app-platform-squad
->>>>>>> 1c46588b
+/internal/resources/appplatform/*                   @grafana/platform-monitoring @grafana/grafana-app-platform-squad