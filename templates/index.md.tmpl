---
layout: ""
page_title: "Provider: Grafana"
description: |-
  The Grafana provider provides configuration management resources for Grafana.
---

# Grafana Provider

The Grafana provider provides configuration management resources for
[Grafana](https://grafana.com/).

The changelog for this provider can be found here: <https://github.com/grafana/terraform-provider-grafana/releases>.

## Example Usage

### Creating a Grafana provider

{{ tffile "examples/provider/provider.tf" }}

### Creating a Grafana Cloud stack provider

{{ tffile "examples/provider/provider-cloud.tf" }}

### Installing Synthetic Monitoring on a new Grafana Cloud Stack

{{ tffile "examples/resources/grafana_synthetic_monitoring_installation/resource.tf" }}

### Managing Grafana OnCall

{{ tffile "examples/provider/provider-oncall.tf" }}

{{ .SchemaMarkdown | trimspace }}

<<<<<<< HEAD
### Managing Cloud Provider

#### Obtaining Cloud Provider access token

Before using the Terraform Provider to manage Grafana Cloud Provider Observability resources, such as AWS CloudWatch scrape jobs, you need to create an access policy token on the Grafana Cloud Portal. This token is used to authenticate the provider to the Grafana Cloud Provider API.
[These docs](https://grafana.com/docs/grafana-cloud/account-management/authentication-and-permissions/access-policies/authorize-services/#create-an-access-policy-for-a-stack) will guide you on how to create 
an access policy. The required permissions, or scopes, are `integration-management:read`, `integration-management:write` and `stacks:read`.

Also, by default the Access Policies UI will not show those scopes, to find name you need to use the `Add Scope` textbox, as shown in the following image:

<img src="https://grafana.com/media/docs/grafana-cloud/aws/cloud-provider-terraform-access-policy-creation.png" width="700"/>
=======
### Managing Connections

#### Obtaining Connections access token

Before using the Terraform Provider to manage Grafana Connections resources, such as metrics endpoint scrape jobs, you need to create an access policy token on the Grafana Cloud Portal. This token is used to authenticate the provider to the Grafana Connections API.
[These docs](https://grafana.com/docs/grafana-cloud/account-management/authentication-and-permissions/access-policies/authorize-services/#create-an-access-policy-for-a-stack) will guide you on how to create
an access policy. The required permissions, or scopes, are `integration-management:read`, `integration-management:write` and `stacks:read`.

Also, by default the Access Policies UI will not show those scopes, instead, search for it using the `Add Scope` textbox, as shown in the following image:

<img src="https://grafana.com/media/docs/grafana-cloud/connections/connections-terraform-access-policy-create.png" width="700"/>
>>>>>>> ad25130f

1. Use the `Add Scope` textbox (1) to search for the permissions you need to add to the access policy.
1. Make sure that you configure the three required scopes. Once done, you'll see the selected scopes as in (2).

<<<<<<< HEAD
Having created an Access Policy, you can now create a token that will be used to authenticate the provider to the Cloud Provider API. You can do so just after creating the access policy, following
the in-screen instructions, of following [this guide](https://grafana.com/docs/grafana-cloud/account-management/authentication-and-permissions/access-policies/authorize-services/#create-one-or-more-access-policy-tokens).

#### Obtaining Cloud Provider API hostname

Having created the token, we can find the correct Cloud Provider API hostname by running the following script, that requires `curl` and [`jq`](https://jqlang.github.io/jq/) installed:

```bash
curl -sH "Authorization: Bearer <Access Token from previous step>" "https://grafana.com/api/instances" | \
  jq '[.items[]|{stackName: .slug, clusterName:.clusterSlug, cloudProviderAPIURL: "https://cloud-provider-api-\(.clusterSlug).grafana.net"}]'
```

This script will return a list of all the Grafana Cloud stacks you own, with the Cloud Provider API hostname for each one. Choose the correct hostname for the stack you want to manage.
For example, in the following response, the correct hostname for the `herokublogpost` stack is `https://cloud-provider-api-prod-us-central-0.grafana.net`.

```
[
  {
    "stackName": "herokublogpost",
    "clusterName": "prod-us-central-0",
    "cloudProviderAPIURL": "https://cloud-provider-api-prod-us-central-0.grafana.net"
=======
Having created an Access Policy, you can now create a token that will be used to authenticate the provider to the Connections API. You can do so just after creating the access policy, following
the in-screen instructions, of following [this guide](https://grafana.com/docs/grafana-cloud/account-management/authentication-and-permissions/access-policies/authorize-services/#create-one-or-more-access-policy-tokens).

#### Obtaining Connections API hostname

Having created the token, we can find the correct Connections API hostname by running the following script, that requires `curl` and [`jq`](https://jqlang.github.io/jq/) installed:

```bash
curl -sH "Authorization: Bearer <Access Token from previous step>" "https://grafana.com/api/instances" | \
  jq '[.items[]|{stackName: .slug, clusterName:.clusterSlug, connectionsAPIURL: "https://connections-api-\(.clusterSlug).grafana.net"}]'
```

This script will return a list of all the Grafana Cloud stacks you own, with the Connections API hostname for each one. Choose the correct hostname for the stack you want to manage.
For example, in the following response, the correct hostname for the `examplestackname` stack is `https://connections-api-prod-eu-west-0.grafana.net`.

```json
[
  {
    "stackName": "examplestackname",
    "clusterName": "prod-eu-west-0",
    "connectionsAPIURL": "https://connections-api-prod-eu-west-0.grafana.net"
>>>>>>> ad25130f
  }
]
```

#### Configuring Provider

<<<<<<< HEAD
Once you have the token and Cloud Provider API hostanme, you can configure the provider as follows:

```hcl
provider "grafana" {
  // ...
  cloud_provider_url = <Cloud Provider API URL from previous step>
  cloud_provider_access_token = <Access Token from previous step>
}
```

The following are examples on how the *Account* and *Scrape Job* resources can be configured:

{{ tffile "examples/resources/grafana_cloud_provider_aws_account/resource.tf" }}

{{ tffile "examples/resources/grafana_cloud_provider_aws_cloudwatch_scrape_job/resource.tf" }}

=======
Once you have the token and Connections API hostname, you can configure the provider as follows:

```hcl
provider "grafana" {
  connections_api_url          = "<Connections API URL from previous step>"
  connections_api_access_token = "<Access Token from previous step>"
}
```

>>>>>>> ad25130f
## Authentication

One, or many, of the following authentication settings must be set. Each authentication setting allows a subset of resources to be used

### `auth`

This can be a Grafana API key, basic auth `username:password`, or a
[Grafana Service Account token](https://grafana.com/docs/grafana/latest/developers/http_api/examples/create-api-tokens-for-org/).

### `cloud_access_policy_token`

An access policy token created on the [Grafana Cloud Portal](https://grafana.com/docs/grafana-cloud/account-management/authentication-and-permissions/access-policies/authorize-services/).

### `sm_access_token`

[Grafana Synthetic Monitoring](https://grafana.com/docs/grafana-cloud/testing/synthetic-monitoring/) uses distinct tokens for API access. 
You can use the `grafana_synthetic_monitoring_installation` resource as shown above or you can request a new Synthetic Monitoring API key in Synthetics -> Config page.

### `oncall_access_token`

[Grafana OnCall](https://grafana.com/docs/oncall/latest/oncall-api-reference/)
uses API keys to allow access to the API. You can request a new OnCall API key in OnCall -> Settings page.

<<<<<<< HEAD
### `cloud_provider_access_token`

An access policy token created to manage [Grafana Cloud Provider Observability](https://grafana.com/docs/grafana-cloud/monitor-infrastructure/monitor-cloud-provider/).
To create one, follow the instructions in the [manging cloud provider section](##obtaining-cloud-provider-access-token).
=======
### `connections_api_access_token`
An access policy token created on the [Grafana Cloud Portal](https://grafana.com/docs/grafana-cloud/account-management/authentication-and-permissions/access-policies/authorize-services/) to manage
connections resources, such as Metrics Endpoint jobs.
For guidance on creating one, see section [obtaining connections access token](#obtaining-connections-access-token)
>>>>>>> ad25130f
<|MERGE_RESOLUTION|>--- conflicted
+++ resolved
@@ -32,36 +32,18 @@
 
 {{ .SchemaMarkdown | trimspace }}
 
-<<<<<<< HEAD
 ### Managing Cloud Provider
 
 #### Obtaining Cloud Provider access token
 
 Before using the Terraform Provider to manage Grafana Cloud Provider Observability resources, such as AWS CloudWatch scrape jobs, you need to create an access policy token on the Grafana Cloud Portal. This token is used to authenticate the provider to the Grafana Cloud Provider API.
-[These docs](https://grafana.com/docs/grafana-cloud/account-management/authentication-and-permissions/access-policies/authorize-services/#create-an-access-policy-for-a-stack) will guide you on how to create 
+[These docs](https://grafana.com/docs/grafana-cloud/account-management/authentication-and-permissions/access-policies/authorize-services/#create-an-access-policy-for-a-stack) will guide you on how to create
 an access policy. The required permissions, or scopes, are `integration-management:read`, `integration-management:write` and `stacks:read`.
 
 Also, by default the Access Policies UI will not show those scopes, to find name you need to use the `Add Scope` textbox, as shown in the following image:
 
 <img src="https://grafana.com/media/docs/grafana-cloud/aws/cloud-provider-terraform-access-policy-creation.png" width="700"/>
-=======
-### Managing Connections
 
-#### Obtaining Connections access token
-
-Before using the Terraform Provider to manage Grafana Connections resources, such as metrics endpoint scrape jobs, you need to create an access policy token on the Grafana Cloud Portal. This token is used to authenticate the provider to the Grafana Connections API.
-[These docs](https://grafana.com/docs/grafana-cloud/account-management/authentication-and-permissions/access-policies/authorize-services/#create-an-access-policy-for-a-stack) will guide you on how to create
-an access policy. The required permissions, or scopes, are `integration-management:read`, `integration-management:write` and `stacks:read`.
-
-Also, by default the Access Policies UI will not show those scopes, instead, search for it using the `Add Scope` textbox, as shown in the following image:
-
-<img src="https://grafana.com/media/docs/grafana-cloud/connections/connections-terraform-access-policy-create.png" width="700"/>
->>>>>>> ad25130f
-
-1. Use the `Add Scope` textbox (1) to search for the permissions you need to add to the access policy.
-1. Make sure that you configure the three required scopes. Once done, you'll see the selected scopes as in (2).
-
-<<<<<<< HEAD
 Having created an Access Policy, you can now create a token that will be used to authenticate the provider to the Cloud Provider API. You can do so just after creating the access policy, following
 the in-screen instructions, of following [this guide](https://grafana.com/docs/grafana-cloud/account-management/authentication-and-permissions/access-policies/authorize-services/#create-one-or-more-access-policy-tokens).
 
@@ -77,15 +59,35 @@
 This script will return a list of all the Grafana Cloud stacks you own, with the Cloud Provider API hostname for each one. Choose the correct hostname for the stack you want to manage.
 For example, in the following response, the correct hostname for the `herokublogpost` stack is `https://cloud-provider-api-prod-us-central-0.grafana.net`.
 
-```
+```json
 [
   {
     "stackName": "herokublogpost",
     "clusterName": "prod-us-central-0",
     "cloudProviderAPIURL": "https://cloud-provider-api-prod-us-central-0.grafana.net"
-=======
-Having created an Access Policy, you can now create a token that will be used to authenticate the provider to the Connections API. You can do so just after creating the access policy, following
-the in-screen instructions, of following [this guide](https://grafana.com/docs/grafana-cloud/account-management/authentication-and-permissions/access-policies/authorize-services/#create-one-or-more-access-policy-tokens).
+  }
+]
+```
+
+#### Configuring the Provider to use the Cloud Provider API
+
+Once you have the token and Cloud Provider API hostanme, you can configure the provider as follows:
+
+```hcl
+provider "grafana" {
+  // ...
+  cloud_provider_url = <Cloud Provider API URL from previous step>
+  cloud_provider_access_token = <Access Token from previous step>
+}
+```
+
+The following are examples on how the *Account* and *Scrape Job* resources can be configured:
+
+{{ tffile "examples/resources/grafana_cloud_provider_aws_account/resource.tf" }}
+
+{{ tffile "examples/resources/grafana_cloud_provider_aws_cloudwatch_scrape_job/resource.tf" }}
+
+### Managing Connections
 
 #### Obtaining Connections API hostname
 
@@ -105,31 +107,28 @@
     "stackName": "examplestackname",
     "clusterName": "prod-eu-west-0",
     "connectionsAPIURL": "https://connections-api-prod-eu-west-0.grafana.net"
->>>>>>> ad25130f
   }
 ]
 ```
 
-#### Configuring Provider
+#### Obtaining Connections access token
 
-<<<<<<< HEAD
-Once you have the token and Cloud Provider API hostanme, you can configure the provider as follows:
+Before using the Terraform Provider to manage Grafana Connections resources, such as metrics endpoint scrape jobs, you need to create an access policy token on the Grafana Cloud Portal. This token is used to authenticate the provider to the Grafana Connections API.
+[These docs](https://grafana.com/docs/grafana-cloud/account-management/authentication-and-permissions/access-policies/authorize-services/#create-an-access-policy-for-a-stack) will guide you on how to create
+an access policy. The required permissions, or scopes, are `integration-management:read`, `integration-management:write` and `stacks:read`.
 
-```hcl
-provider "grafana" {
-  // ...
-  cloud_provider_url = <Cloud Provider API URL from previous step>
-  cloud_provider_access_token = <Access Token from previous step>
-}
-```
+Also, by default the Access Policies UI will not show those scopes, instead, search for it using the `Add Scope` textbox, as shown in the following image:
 
-The following are examples on how the *Account* and *Scrape Job* resources can be configured:
+<img src="https://grafana.com/media/docs/grafana-cloud/connections/connections-terraform-access-policy-create.png" width="700"/>
 
-{{ tffile "examples/resources/grafana_cloud_provider_aws_account/resource.tf" }}
+1. Use the `Add Scope` textbox (1) to search for the permissions you need to add to the access policy.
+1. Make sure that you configure the three required scopes. Once done, you'll see the selected scopes as in (2).
 
-{{ tffile "examples/resources/grafana_cloud_provider_aws_cloudwatch_scrape_job/resource.tf" }}
+Having created an Access Policy, you can now create a token that will be used to authenticate the provider to the Connections API. You can do so just after creating the access policy, following
+the in-screen instructions, of following [this guide](https://grafana.com/docs/grafana-cloud/account-management/authentication-and-permissions/access-policies/authorize-services/#create-one-or-more-access-policy-tokens).
 
-=======
+#### Configuring the Provider to use the Connections API
+
 Once you have the token and Connections API hostname, you can configure the provider as follows:
 
 ```hcl
@@ -139,7 +138,6 @@
 }
 ```
 
->>>>>>> ad25130f
 ## Authentication
 
 One, or many, of the following authentication settings must be set. Each authentication setting allows a subset of resources to be used
@@ -155,7 +153,7 @@
 
 ### `sm_access_token`
 
-[Grafana Synthetic Monitoring](https://grafana.com/docs/grafana-cloud/testing/synthetic-monitoring/) uses distinct tokens for API access. 
+[Grafana Synthetic Monitoring](https://grafana.com/docs/grafana-cloud/testing/synthetic-monitoring/) uses distinct tokens for API access.
 You can use the `grafana_synthetic_monitoring_installation` resource as shown above or you can request a new Synthetic Monitoring API key in Synthetics -> Config page.
 
 ### `oncall_access_token`
@@ -163,14 +161,13 @@
 [Grafana OnCall](https://grafana.com/docs/oncall/latest/oncall-api-reference/)
 uses API keys to allow access to the API. You can request a new OnCall API key in OnCall -> Settings page.
 
-<<<<<<< HEAD
 ### `cloud_provider_access_token`
 
 An access policy token created to manage [Grafana Cloud Provider Observability](https://grafana.com/docs/grafana-cloud/monitor-infrastructure/monitor-cloud-provider/).
-To create one, follow the instructions in the [manging cloud provider section](##obtaining-cloud-provider-access-token).
-=======
+To create one, follow the instructions in the [obtaining cloud provider access token section](#obtaining-cloud-provider-access-token).
+
 ### `connections_api_access_token`
+
 An access policy token created on the [Grafana Cloud Portal](https://grafana.com/docs/grafana-cloud/account-management/authentication-and-permissions/access-policies/authorize-services/) to manage
 connections resources, such as Metrics Endpoint jobs.
-For guidance on creating one, see section [obtaining connections access token](#obtaining-connections-access-token)
->>>>>>> ad25130f
+For guidance on creating one, see section [obtaining connections access token](#obtaining-connections-access-token)