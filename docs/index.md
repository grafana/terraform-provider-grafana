--- conflicted
+++ resolved
@@ -210,13 +210,10 @@
 - `ca_cert` (String) Certificate CA bundle (file path or literal value) to use to verify the Grafana server's certificate. May alternatively be set via the `GRAFANA_CA_CERT` environment variable.
 - `cloud_access_policy_token` (String, Sensitive) Access Policy Token for Grafana Cloud. May alternatively be set via the `GRAFANA_CLOUD_ACCESS_POLICY_TOKEN` environment variable.
 - `cloud_api_url` (String) Grafana Cloud's API URL. May alternatively be set via the `GRAFANA_CLOUD_API_URL` environment variable.
-<<<<<<< HEAD
 - `cloud_provider_access_token` (String, Sensitive) A Grafana Cloud Provider access token. May alternatively be set via the `GRAFANA_CLOUD_PROVIDER_ACCESS_TOKEN` environment variable.
 - `cloud_provider_url` (String) A Grafana Cloud Provider backend address. May alternatively be set via the `GRAFANA_CLOUD_PROVIDER_URL` environment variable.
-=======
 - `connections_api_access_token` (String, Sensitive) A Grafana Connections API access token. May alternatively be set via the `GRAFANA_CONNECTIONS_API_ACCESS_TOKEN` environment variable.
 - `connections_api_url` (String) A Grafana Connections API address. May alternatively be set via the `GRAFANA_CONNECTIONS_API_URL` environment variable.
->>>>>>> ad25130f
 - `http_headers` (Map of String, Sensitive) Optional. HTTP headers mapping keys to values used for accessing the Grafana and Grafana Cloud APIs. May alternatively be set via the `GRAFANA_HTTP_HEADERS` environment variable in JSON format.
 - `insecure_skip_verify` (Boolean) Skip TLS certificate verification. May alternatively be set via the `GRAFANA_INSECURE_SKIP_VERIFY` environment variable.
 - `oncall_access_token` (String, Sensitive) A Grafana OnCall access token. May alternatively be set via the `GRAFANA_ONCALL_ACCESS_TOKEN` environment variable.
@@ -231,36 +228,18 @@
 - `tls_key` (String) Client TLS key (file path or literal value) to use to authenticate to the Grafana server. May alternatively be set via the `GRAFANA_TLS_KEY` environment variable.
 - `url` (String) The root URL of a Grafana server. May alternatively be set via the `GRAFANA_URL` environment variable.
 
-<<<<<<< HEAD
 ### Managing Cloud Provider
 
 #### Obtaining Cloud Provider access token
 
 Before using the Terraform Provider to manage Grafana Cloud Provider Observability resources, such as AWS CloudWatch scrape jobs, you need to create an access policy token on the Grafana Cloud Portal. This token is used to authenticate the provider to the Grafana Cloud Provider API.
-[These docs](https://grafana.com/docs/grafana-cloud/account-management/authentication-and-permissions/access-policies/authorize-services/#create-an-access-policy-for-a-stack) will guide you on how to create 
-an access policy. The required permissions, or scopes, are `integration-management:read`, `integration-management:write` and `stacks:read`.
-
-Also, by default the Access Policies UI will not show those scopes, to find name you need to use the `Add Scope` textbox, as shown in the following image:
-
-<img src="https://grafana.com/media/docs/grafana-cloud/aws/cloud-provider-terraform-access-policy-creation.png" width="700"/>
-=======
-### Managing Connections
-
-#### Obtaining Connections access token
-
-Before using the Terraform Provider to manage Grafana Connections resources, such as metrics endpoint scrape jobs, you need to create an access policy token on the Grafana Cloud Portal. This token is used to authenticate the provider to the Grafana Connections API.
 [These docs](https://grafana.com/docs/grafana-cloud/account-management/authentication-and-permissions/access-policies/authorize-services/#create-an-access-policy-for-a-stack) will guide you on how to create
 an access policy. The required permissions, or scopes, are `integration-management:read`, `integration-management:write` and `stacks:read`.
 
-Also, by default the Access Policies UI will not show those scopes, instead, search for it using the `Add Scope` textbox, as shown in the following image:
-
-<img src="https://grafana.com/media/docs/grafana-cloud/connections/connections-terraform-access-policy-create.png" width="700"/>
->>>>>>> ad25130f
-
-1. Use the `Add Scope` textbox (1) to search for the permissions you need to add to the access policy.
-1. Make sure that you configure the three required scopes. Once done, you'll see the selected scopes as in (2).
-
-<<<<<<< HEAD
+Also, by default the Access Policies UI will not show those scopes, to find name you need to use the `Add Scope` textbox, as shown in the following image:
+
+<img src="https://grafana.com/media/docs/grafana-cloud/aws/cloud-provider-terraform-access-policy-creation.png" width="700"/>
+
 Having created an Access Policy, you can now create a token that will be used to authenticate the provider to the Cloud Provider API. You can do so just after creating the access policy, following
 the in-screen instructions, of following [this guide](https://grafana.com/docs/grafana-cloud/account-management/authentication-and-permissions/access-policies/authorize-services/#create-one-or-more-access-policy-tokens).
 
@@ -276,42 +255,18 @@
 This script will return a list of all the Grafana Cloud stacks you own, with the Cloud Provider API hostname for each one. Choose the correct hostname for the stack you want to manage.
 For example, in the following response, the correct hostname for the `herokublogpost` stack is `https://cloud-provider-api-prod-us-central-0.grafana.net`.
 
-```
+```json
 [
   {
     "stackName": "herokublogpost",
     "clusterName": "prod-us-central-0",
     "cloudProviderAPIURL": "https://cloud-provider-api-prod-us-central-0.grafana.net"
-=======
-Having created an Access Policy, you can now create a token that will be used to authenticate the provider to the Connections API. You can do so just after creating the access policy, following
-the in-screen instructions, of following [this guide](https://grafana.com/docs/grafana-cloud/account-management/authentication-and-permissions/access-policies/authorize-services/#create-one-or-more-access-policy-tokens).
-
-#### Obtaining Connections API hostname
-
-Having created the token, we can find the correct Connections API hostname by running the following script, that requires `curl` and [`jq`](https://jqlang.github.io/jq/) installed:
-
-```bash
-curl -sH "Authorization: Bearer <Access Token from previous step>" "https://grafana.com/api/instances" | \
-  jq '[.items[]|{stackName: .slug, clusterName:.clusterSlug, connectionsAPIURL: "https://connections-api-\(.clusterSlug).grafana.net"}]'
-```
-
-This script will return a list of all the Grafana Cloud stacks you own, with the Connections API hostname for each one. Choose the correct hostname for the stack you want to manage.
-For example, in the following response, the correct hostname for the `examplestackname` stack is `https://connections-api-prod-eu-west-0.grafana.net`.
-
-```json
-[
-  {
-    "stackName": "examplestackname",
-    "clusterName": "prod-eu-west-0",
-    "connectionsAPIURL": "https://connections-api-prod-eu-west-0.grafana.net"
->>>>>>> ad25130f
   }
 ]
 ```
 
-#### Configuring Provider
-
-<<<<<<< HEAD
+#### Configuring the Provider to use the Cloud Provider API
+
 Once you have the token and Cloud Provider API hostanme, you can configure the provider as follows:
 
 ```hcl
@@ -395,14 +350,57 @@
     }
     scrape_interval_seconds = 300
   }
-=======
+}
+```
+
+### Managing Connections
+
+#### Obtaining Connections API hostname
+
+Having created the token, we can find the correct Connections API hostname by running the following script, that requires `curl` and [`jq`](https://jqlang.github.io/jq/) installed:
+
+```bash
+curl -sH "Authorization: Bearer <Access Token from previous step>" "https://grafana.com/api/instances" | \
+  jq '[.items[]|{stackName: .slug, clusterName:.clusterSlug, connectionsAPIURL: "https://connections-api-\(.clusterSlug).grafana.net"}]'
+```
+
+This script will return a list of all the Grafana Cloud stacks you own, with the Connections API hostname for each one. Choose the correct hostname for the stack you want to manage.
+For example, in the following response, the correct hostname for the `examplestackname` stack is `https://connections-api-prod-eu-west-0.grafana.net`.
+
+```json
+[
+  {
+    "stackName": "examplestackname",
+    "clusterName": "prod-eu-west-0",
+    "connectionsAPIURL": "https://connections-api-prod-eu-west-0.grafana.net"
+  }
+]
+```
+
+#### Obtaining Connections access token
+
+Before using the Terraform Provider to manage Grafana Connections resources, such as metrics endpoint scrape jobs, you need to create an access policy token on the Grafana Cloud Portal. This token is used to authenticate the provider to the Grafana Connections API.
+[These docs](https://grafana.com/docs/grafana-cloud/account-management/authentication-and-permissions/access-policies/authorize-services/#create-an-access-policy-for-a-stack) will guide you on how to create
+an access policy. The required permissions, or scopes, are `integration-management:read`, `integration-management:write` and `stacks:read`.
+
+Also, by default the Access Policies UI will not show those scopes, instead, search for it using the `Add Scope` textbox, as shown in the following image:
+
+<img src="https://grafana.com/media/docs/grafana-cloud/connections/connections-terraform-access-policy-create.png" width="700"/>
+
+1. Use the `Add Scope` textbox (1) to search for the permissions you need to add to the access policy.
+1. Make sure that you configure the three required scopes. Once done, you'll see the selected scopes as in (2).
+
+Having created an Access Policy, you can now create a token that will be used to authenticate the provider to the Connections API. You can do so just after creating the access policy, following
+the in-screen instructions, of following [this guide](https://grafana.com/docs/grafana-cloud/account-management/authentication-and-permissions/access-policies/authorize-services/#create-one-or-more-access-policy-tokens).
+
+#### Configuring the Provider to use the Connections API
+
 Once you have the token and Connections API hostname, you can configure the provider as follows:
 
 ```hcl
 provider "grafana" {
   connections_api_url          = "<Connections API URL from previous step>"
   connections_api_access_token = "<Access Token from previous step>"
->>>>>>> ad25130f
 }
 ```
 
@@ -421,7 +419,7 @@
 
 ### `sm_access_token`
 
-[Grafana Synthetic Monitoring](https://grafana.com/docs/grafana-cloud/testing/synthetic-monitoring/) uses distinct tokens for API access. 
+[Grafana Synthetic Monitoring](https://grafana.com/docs/grafana-cloud/testing/synthetic-monitoring/) uses distinct tokens for API access.
 You can use the `grafana_synthetic_monitoring_installation` resource as shown above or you can request a new Synthetic Monitoring API key in Synthetics -> Config page.
 
 ### `oncall_access_token`
@@ -429,14 +427,13 @@
 [Grafana OnCall](https://grafana.com/docs/oncall/latest/oncall-api-reference/)
 uses API keys to allow access to the API. You can request a new OnCall API key in OnCall -> Settings page.
 
-<<<<<<< HEAD
 ### `cloud_provider_access_token`
 
 An access policy token created to manage [Grafana Cloud Provider Observability](https://grafana.com/docs/grafana-cloud/monitor-infrastructure/monitor-cloud-provider/).
-To create one, follow the instructions in the [manging cloud provider section](##obtaining-cloud-provider-access-token).
-=======
+To create one, follow the instructions in the [obtaining cloud provider access token section](#obtaining-cloud-provider-access-token).
+
 ### `connections_api_access_token`
+
 An access policy token created on the [Grafana Cloud Portal](https://grafana.com/docs/grafana-cloud/account-management/authentication-and-permissions/access-policies/authorize-services/) to manage
 connections resources, such as Metrics Endpoint jobs.
-For guidance on creating one, see section [obtaining connections access token](#obtaining-connections-access-token)
->>>>>>> ad25130f
+For guidance on creating one, see section [obtaining connections access token](#obtaining-connections-access-token)