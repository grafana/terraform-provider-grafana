--- conflicted
+++ resolved
@@ -23,12 +23,9 @@
 	CategorySyntheticMonitoring ResourceCategory = "Synthetic Monitoring"
 	CategoryCloudProvider       ResourceCategory = "Cloud Provider"
 	CategoryConnections         ResourceCategory = "Connections"
-<<<<<<< HEAD
-	CategoryK6                  ResourceCategory = "k6"
-=======
 	CategoryFleetManagement     ResourceCategory = "Fleet Management"
 	CategoryFrontendO11y        ResourceCategory = "Frontend Observability"
->>>>>>> 1c46588b
+	CategoryK6                  ResourceCategory = "k6"
 )
 
 type ResourceCommon struct {
