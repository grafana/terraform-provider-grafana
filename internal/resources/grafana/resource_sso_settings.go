--- conflicted
+++ resolved
@@ -3,10 +3,7 @@
 import (
 	"context"
 	"fmt"
-<<<<<<< HEAD
-=======
 	"net/url"
->>>>>>> 66ed810e
 	"strings"
 
 	"github.com/hashicorp/terraform-plugin-sdk/v2/diag"
@@ -333,7 +330,6 @@
 		return diag.FromErr(err)
 	}
 
-<<<<<<< HEAD
 	diags := validateCustomFields(settings)
 	if diags != nil {
 		return diags
@@ -341,13 +337,11 @@
 
 	settings = mergeCustomFields(settings)
 
-=======
 	err := validateOAuth2Settings(provider, settings)
 	if err != nil {
 		return diag.FromErr(err)
 	}
 
->>>>>>> 66ed810e
 	ssoSettings := models.UpdateProviderSettingsParamsBody{
 		Provider: provider,
 		Settings: settings,
@@ -376,7 +370,6 @@
 	return nil
 }
 
-<<<<<<< HEAD
 func getSettingsFromResourceData(d *schema.ResourceData, settingsKey string) (map[string]any, error) {
 	settingsList := d.Get(settingsKey).(*schema.Set).List()
 
@@ -395,7 +388,8 @@
 	}
 
 	return nil, fmt.Errorf("no valid settings found for the provider %s", d.Get(providerKey).(string))
-=======
+}
+
 func validateOAuth2Settings(provider string, settings map[string]any) error {
 	authURL := settings["auth_url"].(string)
 	tokenURL := settings["token_url"].(string)
@@ -428,7 +422,6 @@
 	}
 
 	return nil
->>>>>>> 66ed810e
 }
 
 // copied and adapted from https://github.com/grafana/grafana/blob/main/pkg/services/featuremgmt/strcase/snake.go#L70
@@ -492,7 +485,6 @@
 	return false
 }
 
-<<<<<<< HEAD
 func validateCustomFields(settings map[string]any) diag.Diagnostics {
 	for key := range settings[customFieldsKey].(map[string]any) {
 		if _, ok := oauth2SettingsSchema.Schema[key]; ok {
@@ -517,7 +509,8 @@
 	}
 
 	return merged
-=======
+}
+
 func isIgnored(provider string, fieldName string) bool {
 	switch provider {
 	case "github", "gitlab", "google":
@@ -535,5 +528,4 @@
 		return false
 	}
 	return strings.HasPrefix(parsed.Scheme, "http") && parsed.Host != ""
->>>>>>> 66ed810e
 }