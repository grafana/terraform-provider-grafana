package grafana

import (
	"context"
	"encoding/json"
	"errors"
	"fmt"
	"strconv"
	"strings"
	"time"

	"github.com/go-openapi/strfmt"
	"github.com/grafana/grafana-openapi-client-go/models"
	"github.com/hashicorp/go-cty/cty"
	"github.com/hashicorp/terraform-plugin-sdk/v2/diag"
	"github.com/hashicorp/terraform-plugin-sdk/v2/helper/schema"
	"github.com/hashicorp/terraform-plugin-sdk/v2/helper/validation"

	"github.com/grafana/terraform-provider-grafana/internal/common"
)

const (
	reportFrequencyHourly  = "hourly"
	reportFrequencyDaily   = "daily"
	reportFrequencyWeekly  = "weekly"
	reportFrequencyMonthly = "monthly"
	reportFrequencyCustom  = "custom"
	reportFrequencyOnce    = "once"
	reportFrequencyNever   = "never"

	reportOrientationPortrait  = "portrait"
	reportOrientationLandscape = "landscape"

	reportLayoutGrid   = "grid"
	reportLayoutSimple = "simple"

	reportFormatPDF   = "pdf"
	reportFormatCSV   = "csv"
	reportFormatImage = "image"
)

var (
	reportLayouts      = []string{reportLayoutSimple, reportLayoutGrid}
	reportOrientations = []string{reportOrientationLandscape, reportOrientationPortrait}
	reportFrequencies  = []string{reportFrequencyNever, reportFrequencyOnce, reportFrequencyHourly, reportFrequencyDaily, reportFrequencyWeekly, reportFrequencyMonthly, reportFrequencyCustom}
	reportFormats      = []string{reportFormatPDF, reportFormatCSV, reportFormatImage}
)

func ResourceReport() *schema.Resource {
	return &schema.Resource{
		Description: `
**Note:** This resource is available only with Grafana Enterprise 7.+.

* [Official documentation](https://grafana.com/docs/grafana/latest/dashboards/create-reports/)
* [HTTP API](https://grafana.com/docs/grafana/latest/developers/http_api/reporting/)
`,
		CreateContext: CreateReport,
		UpdateContext: UpdateReport,
		ReadContext:   ReadReport,
		DeleteContext: DeleteReport,
		Importer: &schema.ResourceImporter{
			StateContext: schema.ImportStatePassthroughContext,
		},
		Schema: map[string]*schema.Schema{
			"org_id": orgIDAttribute(),
			"id": {
				Type:        schema.TypeString,
				Computed:    true,
				Description: "Generated identifier of the report.",
			},
			"name": {
				Type:        schema.TypeString,
				Required:    true,
				Description: "Name of the report.",
			},
			"dashboard_id": {
				Type:         schema.TypeInt,
				ExactlyOneOf: []string{"dashboard_id", "dashboard_uid"},
				Computed:     true,
				Optional:     true,
				Deprecated:   "Use dashboard_uid instead",
				Description:  "Dashboard to be sent in the report. This field is deprecated, use `dashboard_uid` instead.",
			},
			"dashboard_uid": {
				Type:         schema.TypeString,
				ExactlyOneOf: []string{"dashboard_id", "dashboard_uid"},
				Computed:     true,
				Optional:     true,
				Description:  "Dashboard to be sent in the report.",
			},
			"recipients": {
				Type:        schema.TypeList,
				Required:    true,
				Description: "List of recipients of the report.",
				Elem: &schema.Schema{
					Type:         schema.TypeString,
					ValidateFunc: validation.StringMatch(common.EmailRegexp, "must be an email address"),
				},
				MinItems: 1,
			},
			"reply_to": {
				Type:         schema.TypeString,
				Optional:     true,
				Description:  "Reply-to email address of the report.",
				ValidateFunc: validation.StringMatch(common.EmailRegexp, "must be an email address"),
			},
			"message": {
				Type:        schema.TypeString,
				Optional:    true,
				Description: "Message to be sent in the report.",
			},
			"include_dashboard_link": {
				Type:        schema.TypeBool,
				Optional:    true,
				Default:     true,
				Description: "Whether to include a link to the dashboard in the report.",
			},
			"include_table_csv": {
				Type:        schema.TypeBool,
				Optional:    true,
				Default:     false,
				Description: "Whether to include a CSV file of table panel data.",
			},
			"layout": {
				Type:         schema.TypeString,
				Optional:     true,
				Description:  common.AllowedValuesDescription("Layout of the report", reportLayouts),
				Default:      reportLayoutGrid,
				ValidateFunc: validation.StringInSlice(reportLayouts, false),
			},
			"orientation": {
				Type:         schema.TypeString,
				Optional:     true,
				Description:  common.AllowedValuesDescription("Orientation of the report", reportOrientations),
				Default:      reportOrientationLandscape,
				ValidateFunc: validation.StringInSlice(reportOrientations, false),
			},
			"formats": {
				Type:        schema.TypeSet,
				Optional:    true,
				Description: common.AllowedValuesDescription("Specifies what kind of attachment to generate for the report", reportFormats),
				Elem: &schema.Schema{
					Type:         schema.TypeString,
					ValidateFunc: validation.StringInSlice(reportFormats, false),
				},
			},
			"time_range": {
				Type:        schema.TypeList,
				Optional:    true,
				Description: "Time range of the report.",
				MaxItems:    1,
				Elem: &schema.Resource{
					Schema: map[string]*schema.Schema{
						"from": {
							Type:         schema.TypeString,
							Optional:     true,
							Description:  "Start of the time range.",
							RequiredWith: []string{"time_range.0.to"},
						},
						"to": {
							Type:         schema.TypeString,
							Optional:     true,
							Description:  "End of the time range.",
							RequiredWith: []string{"time_range.0.from"},
						},
					},
				},
			},
			"schedule": {
				Type:        schema.TypeList,
				Required:    true,
				Description: "Schedule of the report.",
				MinItems:    1,
				MaxItems:    1,
				Elem: &schema.Resource{
					Schema: map[string]*schema.Schema{
						"frequency": {
							Type:         schema.TypeString,
							Required:     true,
							Description:  common.AllowedValuesDescription("Frequency of the report", reportFrequencies),
							ValidateFunc: validation.StringInSlice(reportFrequencies, false),
						},
						"start_time": {
							Type:         schema.TypeString,
							Optional:     true,
							Description:  "Start time of the report. If empty, the start date will be set to the creation time. Note that times will be saved as UTC in Grafana.",
							ValidateFunc: validation.IsRFC3339Time,
							DiffSuppressFunc: func(k, old, new string, d *schema.ResourceData) bool {
								oldParsed, _ := time.Parse(time.RFC3339, old)
								newParsed, _ := time.Parse(time.RFC3339, new)

								// If empty, the start date will be set to the current time (at the time of creation)
								if new == "" && oldParsed.Before(time.Now()) {
									return true
								}

								return oldParsed.Equal(newParsed)
							},
						},
						"end_time": {
							Type:         schema.TypeString,
							Optional:     true,
							Description:  "End time of the report. If empty, the report will be sent indefinitely (according to frequency). Note that times will be saved as UTC in Grafana.",
							ValidateFunc: validation.IsRFC3339Time,
							DiffSuppressFunc: func(k, old, new string, d *schema.ResourceData) bool {
								oldParsed, _ := time.Parse(time.RFC3339, old)
								newParsed, _ := time.Parse(time.RFC3339, new)
								return oldParsed.Equal(newParsed)
							},
						},
						"workdays_only": {
							Type:        schema.TypeBool,
							Optional:    true,
							Description: "Whether to send the report only on work days.",
							Default:     false,
							DiffSuppressFunc: func(k, old, new string, d *schema.ResourceData) bool {
								return !reportWorkdaysOnlyConfigAllowed(d.Get("schedule.0.frequency").(string))
							},
						},
						"custom_interval": {
							Type:     schema.TypeString,
							Optional: true,
							Description: "Custom interval of the report.\n" +
								"**Note:** This field is only available when frequency is set to `custom`.",
							ValidateDiagFunc: func(i interface{}, p cty.Path) diag.Diagnostics {
								_, _, err := parseCustomReportInterval(i)
								return diag.FromErr(err)
							},
						},
						"last_day_of_month": {
							Type:        schema.TypeBool,
							Optional:    true,
							Description: "Send the report on the last day of the month",
							Default:     false,
						},
					},
				},
			},
		},
	}
}

func CreateReport(ctx context.Context, d *schema.ResourceData, meta interface{}) diag.Diagnostics {
	client, orgID := OAPIClientFromNewOrgResource(meta, d)

	report, err := schemaToReport(d)
	if err != nil {
		return diag.FromErr(err)
	}

	res, err := client.Reports.CreateReport(&report)
	if err != nil {
		data, _ := json.Marshal(report)
		return diag.Errorf("error creating the following report:\n%s\n%v", string(data), err)
	}

	d.SetId(MakeOrgResourceID(orgID, res.Payload.ID))
	return ReadReport(ctx, d, meta)
}

func ReadReport(ctx context.Context, d *schema.ResourceData, meta interface{}) diag.Diagnostics {
	client, _, idStr := OAPIClientFromExistingOrgResource(meta, d.Id())
	id, err := strconv.ParseInt(idStr, 10, 64)
	if err != nil {
		return diag.FromErr(err)
	}
	r, err := client.Reports.GetReport(id)
	if err, shouldReturn := common.CheckReadError("report", d, err); shouldReturn {
		return err
	}

	d.SetId(MakeOrgResourceID(r.Payload.OrgID, id))
	d.Set("dashboard_id", r.Payload.Dashboards[0].Dashboard.ID)
	d.Set("dashboard_uid", r.Payload.Dashboards[0].Dashboard.UID)
	d.Set("name", r.Payload.Name)
	d.Set("recipients", strings.Split(r.Payload.Recipients, ","))
	d.Set("reply_to", r.Payload.ReplyTo)
	d.Set("message", r.Payload.Message)
	d.Set("include_dashboard_link", r.Payload.EnableDashboardURL)
	d.Set("include_table_csv", r.Payload.EnableCSV)
	d.Set("layout", r.Payload.Options.Layout)
	d.Set("orientation", r.Payload.Options.Orientation)
	d.Set("org_id", strconv.FormatInt(r.Payload.OrgID, 10))

	if _, ok := d.GetOk("formats"); ok {
		formats := make([]string, len(r.Payload.Formats))
		for i, format := range r.Payload.Formats {
			formats[i] = string(format)
		}
		d.Set("formats", common.StringSliceToSet(formats))
	}

	timeRange := r.Payload.Dashboards[0].TimeRange
	if timeRange.From != "" {
		d.Set("time_range", []interface{}{
			map[string]interface{}{
				"from": timeRange.From,
				"to":   timeRange.To,
			},
		})
	}

	schedule := map[string]interface{}{
		"frequency":     r.Payload.Schedule.Frequency,
		"workdays_only": r.Payload.Schedule.WorkdaysOnly,
	}
	if r.Payload.Schedule.IntervalAmount != 0 && r.Payload.Schedule.IntervalFrequency != "" {
		schedule["custom_interval"] = fmt.Sprintf("%d %s", r.Payload.Schedule.IntervalAmount, r.Payload.Schedule.IntervalFrequency)
	}

	if r.Payload.Schedule.StartDate != nil {
		strfmt.MarshalFormat = time.RFC3339
		schedule["start_time"] = r.Payload.Schedule.StartDate.String()
	}
	if r.Payload.Schedule.EndDate != nil {
		strfmt.MarshalFormat = time.RFC3339
		schedule["end_time"] = r.Payload.Schedule.EndDate.String()
	}
	if r.Payload.Schedule.DayOfMonth == "last" {
		schedule["last_day_of_month"] = true
	}

	d.Set("schedule", []interface{}{schedule})

	return nil
}

func UpdateReport(ctx context.Context, d *schema.ResourceData, meta interface{}) diag.Diagnostics {
	client, _, idStr := OAPIClientFromExistingOrgResource(meta, d.Id())
	id, err := strconv.ParseInt(idStr, 10, 64)
	if err != nil {
		return diag.FromErr(err)
	}

	report, err := schemaToReport(d)
	if err != nil {
		return diag.FromErr(err)
	}

	if _, err := client.Reports.UpdateReport(id, &report); err != nil {
		data, _ := json.Marshal(report)
		return diag.Errorf("error updating the following report:\n%s\n%v", string(data), err)
	}
	return ReadReport(ctx, d, meta)
}

func DeleteReport(ctx context.Context, d *schema.ResourceData, meta interface{}) diag.Diagnostics {
	client, _, idStr := OAPIClientFromExistingOrgResource(meta, d.Id())
	id, err := strconv.ParseInt(idStr, 10, 64)
	if err != nil {
		return diag.FromErr(err)
	}

	_, err = client.Reports.DeleteReport(id)
	diag, _ := common.CheckReadError("report", d, err)
	return diag
}

func schemaToReport(d *schema.ResourceData) (models.CreateOrUpdateReportConfig, error) {
	frequency := d.Get("schedule.0.frequency").(string)
	report := models.CreateOrUpdateReportConfig{
		Name:               d.Get("name").(string),
		Recipients:         strings.Join(common.ListToStringSlice(d.Get("recipients").([]interface{})), ","),
		ReplyTo:            d.Get("reply_to").(string),
		Message:            d.Get("message").(string),
		EnableDashboardURL: d.Get("include_dashboard_link").(bool),
		EnableCSV:          d.Get("include_table_csv").(bool),
		Options: &models.ReportOptions{
			Layout:      d.Get("layout").(string),
			Orientation: d.Get("orientation").(string),
		},
		Schedule: &models.ReportSchedule{
			Frequency: frequency,
			TimeZone:  "GMT",
		},
		Formats: []models.Type{reportFormatPDF},
	}

	// Set dashboard time range
	timeRange := d.Get("time_range").([]interface{})
	tr := &models.TimeRangeDTO{}
	if len(timeRange) > 0 {
		timeRange := timeRange[0].(map[string]interface{})
		tr = &models.TimeRangeDTO{From: timeRange["from"].(string), To: timeRange["to"].(string)}
	}

	id := int64(d.Get("dashboard_id").(int))
	uid := d.Get("dashboard_uid").(string)
	if uid == "" {
		// It triggers the old way to generate reports
		report.DashboardID = id
		report.Options.TimeRange = tr
	} else {
		report.Dashboards = []*models.ReportDashboard{
			{
				Dashboard: &models.ReportDashboardID{
					UID: uid,
				},
				TimeRange: tr,
			},
		}
	}

	if v, ok := d.GetOk("formats"); ok && v != nil {
		formats := common.SetToStringSlice(v.(*schema.Set))
		for _, format := range formats {
			report.Formats = append(report.Formats, models.Type(format))
		}
	}

<<<<<<< HEAD
=======
	// Set dashboard time range
	timeRange := d.Get("time_range").([]interface{})
	if len(timeRange) > 0 {
		timeRange := timeRange[0].(map[string]interface{})
		report.Dashboards[0].TimeRange = &models.ReportTimeRange{From: timeRange["from"].(string), To: timeRange["to"].(string)}
	}

>>>>>>> 15853d55
	// Set schedule start time
	if frequency != reportFrequencyNever {
		if startTimeStr := d.Get("schedule.0.start_time").(string); startTimeStr != "" {
			startDate, err := time.Parse(time.RFC3339, startTimeStr)
			if err != nil {
				return models.CreateOrUpdateReportConfig{}, err
			}

			date := strfmt.DateTime(startDate.UTC())
			report.Schedule.StartDate = &date
		}
	}

	// Set schedule end time
	if frequency != reportFrequencyOnce && frequency != reportFrequencyNever {
		if endTimeStr := d.Get("schedule.0.end_time").(string); endTimeStr != "" {
			endDate, err := time.Parse(time.RFC3339, endTimeStr)
			if err != nil {
				return models.CreateOrUpdateReportConfig{}, err
			}

			date := strfmt.DateTime(endDate.UTC())
			report.Schedule.EndDate = &date
		}
	}

	if frequency == reportFrequencyMonthly {
		if lastDayOfMonth := d.Get("schedule.0.last_day_of_month").(bool); lastDayOfMonth {
			report.Schedule.DayOfMonth = "last"
		}
	}

	if reportWorkdaysOnlyConfigAllowed(frequency) {
		report.Schedule.WorkdaysOnly = d.Get("schedule.0.workdays_only").(bool)
	}
	if frequency == reportFrequencyCustom {
		customInterval := d.Get("schedule.0.custom_interval").(string)
		amount, unit, err := parseCustomReportInterval(customInterval)
		if err != nil {
			return models.CreateOrUpdateReportConfig{}, err
		}
		report.Schedule.IntervalAmount = int64(amount)
		report.Schedule.IntervalFrequency = unit
	}

	return report, nil
}

func reportWorkdaysOnlyConfigAllowed(frequency string) bool {
	return frequency == reportFrequencyHourly || frequency == reportFrequencyDaily || frequency == reportFrequencyCustom
}

func parseCustomReportInterval(i interface{}) (int, string, error) {
	parseErr := errors.New("custom_interval must be in format `<number> <unit>` where unit is one of `hours`, `days`, `weeks`, `months`")

	v := i.(string)
	split := strings.Split(v, " ")
	if len(split) != 2 {
		return 0, "", parseErr
	}

	number, err := strconv.Atoi(split[0])
	if err != nil {
		return 0, "", parseErr
	}

	unit := split[1]
	if unit != "hours" && unit != "days" && unit != "weeks" && unit != "months" {
		return 0, "", parseErr
	}

	return number, unit, nil
}<|MERGE_RESOLUTION|>--- conflicted
+++ resolved
@@ -378,10 +378,10 @@
 
 	// Set dashboard time range
 	timeRange := d.Get("time_range").([]interface{})
-	tr := &models.TimeRangeDTO{}
+	tr := &models.ReportTimeRange{}
 	if len(timeRange) > 0 {
 		timeRange := timeRange[0].(map[string]interface{})
-		tr = &models.TimeRangeDTO{From: timeRange["from"].(string), To: timeRange["to"].(string)}
+		tr = &models.ReportTimeRange{From: timeRange["from"].(string), To: timeRange["to"].(string)}
 	}
 
 	id := int64(d.Get("dashboard_id").(int))
@@ -408,16 +408,6 @@
 		}
 	}
 
-<<<<<<< HEAD
-=======
-	// Set dashboard time range
-	timeRange := d.Get("time_range").([]interface{})
-	if len(timeRange) > 0 {
-		timeRange := timeRange[0].(map[string]interface{})
-		report.Dashboards[0].TimeRange = &models.ReportTimeRange{From: timeRange["from"].(string), To: timeRange["to"].(string)}
-	}
-
->>>>>>> 15853d55
 	// Set schedule start time
 	if frequency != reportFrequencyNever {
 		if startTimeStr := d.Get("schedule.0.start_time").(string); startTimeStr != "" {
