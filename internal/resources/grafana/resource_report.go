--- conflicted
+++ resolved
@@ -432,9 +432,88 @@
 		Formats: []models.Type{reportFormatPDF},
 	}
 
-<<<<<<< HEAD
 	report = setDashboards(report, d)
-=======
+
+	if v, ok := d.GetOk("formats"); ok && v != nil {
+		formats := common.SetToStringSlice(v.(*schema.Set))
+		for _, format := range formats {
+			report.Formats = append(report.Formats, models.Type(format))
+		}
+	}
+
+	// Set schedule start time
+	if frequency != reportFrequencyNever {
+		if startTimeStr := d.Get("schedule.0.start_time").(string); startTimeStr != "" {
+			startDate, err := time.Parse(time.RFC3339, startTimeStr)
+			if err != nil {
+				return models.CreateOrUpdateReportConfig{}, err
+			}
+
+			date := strfmt.DateTime(startDate.UTC())
+			report.Schedule.StartDate = &date
+		}
+	}
+
+	// Set schedule end time
+	if frequency != reportFrequencyOnce && frequency != reportFrequencyNever {
+		if endTimeStr := d.Get("schedule.0.end_time").(string); endTimeStr != "" {
+			endDate, err := time.Parse(time.RFC3339, endTimeStr)
+			if err != nil {
+				return models.CreateOrUpdateReportConfig{}, err
+			}
+
+			date := strfmt.DateTime(endDate.UTC())
+			report.Schedule.EndDate = &date
+		}
+	}
+
+	if frequency == reportFrequencyMonthly {
+		if lastDayOfMonth := d.Get("schedule.0.last_day_of_month").(bool); lastDayOfMonth {
+			report.Schedule.DayOfMonth = "last"
+		}
+	}
+
+	if reportWorkdaysOnlyConfigAllowed(frequency) {
+		report.Schedule.WorkdaysOnly = d.Get("schedule.0.workdays_only").(bool)
+	}
+	if frequency == reportFrequencyCustom {
+		customInterval := d.Get("schedule.0.custom_interval").(string)
+		amount, unit, err := parseCustomReportInterval(customInterval)
+		if err != nil {
+			return models.CreateOrUpdateReportConfig{}, err
+		}
+		report.Schedule.IntervalAmount = int64(amount)
+		report.Schedule.IntervalFrequency = unit
+	}
+
+	return report, nil
+}
+
+func setDashboards(report models.CreateOrUpdateReportConfig, d *schema.ResourceData) models.CreateOrUpdateReportConfig {
+	dashboards := d.Get("dashboards").([]interface{})
+	if len(dashboards) > 0 {
+		for _, dashboard := range dashboards {
+			dash := dashboard.(map[string]interface{})
+			timeRange := dash["time_range"].([]interface{})
+			tr := &models.ReportTimeRange{}
+			if len(timeRange) > 0 {
+				timeRange := timeRange[0].(map[string]interface{})
+				tr = &models.ReportTimeRange{From: timeRange["from"].(string), To: timeRange["to"].(string)}
+			}
+
+			report.Dashboards = append(report.Dashboards, &models.ReportDashboard{
+				Dashboard: &models.ReportDashboardID{
+					UID: dash["uid"].(string),
+				},
+				TimeRange: tr,
+			})
+		}
+		return report
+	}
+
+	id := int64(d.Get("dashboard_id").(int))
+	uid := d.Get("dashboard_uid").(string)
+
 	// Set dashboard time range
 	timeRange := d.Get("time_range").([]interface{})
 	tr := &models.ReportTimeRange{}
@@ -443,8 +522,6 @@
 		tr = &models.ReportTimeRange{From: timeRange["from"].(string), To: timeRange["to"].(string)}
 	}
 
-	id := int64(d.Get("dashboard_id").(int))
-	uid := d.Get("dashboard_uid").(string)
 	if uid == "" {
 		// It triggers the old way to generate reports
 		report.DashboardID = id
@@ -459,110 +536,6 @@
 			},
 		}
 	}
->>>>>>> 19080c58
-
-	if v, ok := d.GetOk("formats"); ok && v != nil {
-		formats := common.SetToStringSlice(v.(*schema.Set))
-		for _, format := range formats {
-			report.Formats = append(report.Formats, models.Type(format))
-		}
-	}
-
-	// Set schedule start time
-	if frequency != reportFrequencyNever {
-		if startTimeStr := d.Get("schedule.0.start_time").(string); startTimeStr != "" {
-			startDate, err := time.Parse(time.RFC3339, startTimeStr)
-			if err != nil {
-				return models.CreateOrUpdateReportConfig{}, err
-			}
-
-			date := strfmt.DateTime(startDate.UTC())
-			report.Schedule.StartDate = &date
-		}
-	}
-
-	// Set schedule end time
-	if frequency != reportFrequencyOnce && frequency != reportFrequencyNever {
-		if endTimeStr := d.Get("schedule.0.end_time").(string); endTimeStr != "" {
-			endDate, err := time.Parse(time.RFC3339, endTimeStr)
-			if err != nil {
-				return models.CreateOrUpdateReportConfig{}, err
-			}
-
-			date := strfmt.DateTime(endDate.UTC())
-			report.Schedule.EndDate = &date
-		}
-	}
-
-	if frequency == reportFrequencyMonthly {
-		if lastDayOfMonth := d.Get("schedule.0.last_day_of_month").(bool); lastDayOfMonth {
-			report.Schedule.DayOfMonth = "last"
-		}
-	}
-
-	if reportWorkdaysOnlyConfigAllowed(frequency) {
-		report.Schedule.WorkdaysOnly = d.Get("schedule.0.workdays_only").(bool)
-	}
-	if frequency == reportFrequencyCustom {
-		customInterval := d.Get("schedule.0.custom_interval").(string)
-		amount, unit, err := parseCustomReportInterval(customInterval)
-		if err != nil {
-			return models.CreateOrUpdateReportConfig{}, err
-		}
-		report.Schedule.IntervalAmount = int64(amount)
-		report.Schedule.IntervalFrequency = unit
-	}
-
-	return report, nil
-}
-
-func setDashboards(report models.CreateOrUpdateConfigCmd, d *schema.ResourceData) models.CreateOrUpdateConfigCmd {
-	dashboards := d.Get("dashboards").([]interface{})
-	if len(dashboards) > 0 {
-		for _, dashboard := range dashboards {
-			dash := dashboard.(map[string]interface{})
-			timeRange := dash["time_range"].([]interface{})
-			tr := &models.TimeRangeDTO{}
-			if len(timeRange) > 0 {
-				timeRange := timeRange[0].(map[string]interface{})
-				tr = &models.TimeRangeDTO{From: timeRange["from"].(string), To: timeRange["to"].(string)}
-			}
-
-			report.Dashboards = append(report.Dashboards, &models.DashboardDTO{
-				Dashboard: &models.DashboardReportDTO{
-					UID: dash["uid"].(string),
-				},
-				TimeRange: tr,
-			})
-		}
-		return report
-	}
-
-	id := int64(d.Get("dashboard_id").(int))
-	uid := d.Get("dashboard_uid").(string)
-
-	// Set dashboard time range
-	timeRange := d.Get("time_range").([]interface{})
-	tr := &models.TimeRangeDTO{}
-	if len(timeRange) > 0 {
-		timeRange := timeRange[0].(map[string]interface{})
-		tr = &models.TimeRangeDTO{From: timeRange["from"].(string), To: timeRange["to"].(string)}
-	}
-
-	if uid == "" {
-		// It triggers the old way to generate reports
-		report.DashboardID = id
-		report.Options.TimeRange = tr
-	} else {
-		report.Dashboards = []*models.DashboardDTO{
-			{
-				Dashboard: &models.DashboardReportDTO{
-					UID: uid,
-				},
-				TimeRange: tr,
-			},
-		}
-	}
 
 	return report
 }
