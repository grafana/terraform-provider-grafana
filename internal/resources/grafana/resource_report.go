package grafana

import (
	"context"
	"encoding/json"
	"errors"
	"fmt"
	"strconv"
	"strings"
	"time"
	_ "time/tzdata"

	"github.com/go-openapi/strfmt"
	"github.com/grafana/grafana-openapi-client-go/models"
	"github.com/hashicorp/go-cty/cty"
	"github.com/hashicorp/terraform-plugin-sdk/v2/diag"
	"github.com/hashicorp/terraform-plugin-sdk/v2/helper/schema"
	"github.com/hashicorp/terraform-plugin-sdk/v2/helper/validation"

	"github.com/grafana/terraform-provider-grafana/internal/common"
)

const (
	reportFrequencyHourly  = "hourly"
	reportFrequencyDaily   = "daily"
	reportFrequencyWeekly  = "weekly"
	reportFrequencyMonthly = "monthly"
	reportFrequencyCustom  = "custom"
	reportFrequencyOnce    = "once"
	reportFrequencyNever   = "never"

	reportOrientationPortrait  = "portrait"
	reportOrientationLandscape = "landscape"

	reportLayoutGrid   = "grid"
	reportLayoutSimple = "simple"

	reportFormatPDF   = "pdf"
	reportFormatCSV   = "csv"
	reportFormatImage = "image"
)

var (
	reportLayouts      = []string{reportLayoutSimple, reportLayoutGrid}
	reportOrientations = []string{reportOrientationLandscape, reportOrientationPortrait}
	reportFrequencies  = []string{reportFrequencyNever, reportFrequencyOnce, reportFrequencyHourly, reportFrequencyDaily, reportFrequencyWeekly, reportFrequencyMonthly, reportFrequencyCustom}
	reportFormats      = []string{reportFormatPDF, reportFormatCSV, reportFormatImage}
)

func ResourceReport() *schema.Resource {
	return &schema.Resource{
		Description: `
**Note:** This resource is available only with Grafana Enterprise 7.+.

* [Official documentation](https://grafana.com/docs/grafana/latest/dashboards/create-reports/)
* [HTTP API](https://grafana.com/docs/grafana/latest/developers/http_api/reporting/)
`,
		CreateContext: CreateReport,
		UpdateContext: UpdateReport,
		ReadContext:   ReadReport,
		DeleteContext: DeleteReport,
		Importer: &schema.ResourceImporter{
			StateContext: schema.ImportStatePassthroughContext,
		},
		Schema: map[string]*schema.Schema{
			"org_id": orgIDAttribute(),
			"id": {
				Type:        schema.TypeString,
				Computed:    true,
				Description: "Generated identifier of the report.",
			},
			"name": {
				Type:        schema.TypeString,
				Required:    true,
				Description: "Name of the report.",
			},
			"dashboard_id": {
				Type:         schema.TypeInt,
				ExactlyOneOf: []string{"dashboard_id", "dashboard_uid", "dashboards"},
				Computed:     true,
				Optional:     true,
				Deprecated:   "Use dashboards instead",
				Description:  "Dashboard to be sent in the report. This field is deprecated, use `dashboard_uid` instead.",
			},
			"dashboard_uid": {
				Type:         schema.TypeString,
				ExactlyOneOf: []string{"dashboard_id", "dashboard_uid", "dashboards"},
				Computed:     true,
				Optional:     true,
				Deprecated:   "Use dashboards instead",
				Description:  "Dashboard to be sent in the report.",
			},
			"recipients": {
				Type:        schema.TypeList,
				Required:    true,
				Description: "List of recipients of the report.",
				Elem: &schema.Schema{
					Type:         schema.TypeString,
					ValidateFunc: validation.StringMatch(common.EmailRegexp, "must be an email address"),
				},
				MinItems: 1,
			},
			"reply_to": {
				Type:         schema.TypeString,
				Optional:     true,
				Description:  "Reply-to email address of the report.",
				ValidateFunc: validation.StringMatch(common.EmailRegexp, "must be an email address"),
			},
			"message": {
				Type:        schema.TypeString,
				Optional:    true,
				Description: "Message to be sent in the report.",
			},
			"include_dashboard_link": {
				Type:        schema.TypeBool,
				Optional:    true,
				Default:     true,
				Description: "Whether to include a link to the dashboard in the report.",
			},
			"include_table_csv": {
				Type:        schema.TypeBool,
				Optional:    true,
				Default:     false,
				Description: "Whether to include a CSV file of table panel data.",
			},
			"layout": {
				Type:         schema.TypeString,
				Optional:     true,
				Description:  common.AllowedValuesDescription("Layout of the report", reportLayouts),
				Default:      reportLayoutGrid,
				ValidateFunc: validation.StringInSlice(reportLayouts, false),
			},
			"orientation": {
				Type:         schema.TypeString,
				Optional:     true,
				Description:  common.AllowedValuesDescription("Orientation of the report", reportOrientations),
				Default:      reportOrientationLandscape,
				ValidateFunc: validation.StringInSlice(reportOrientations, false),
			},
			"formats": {
				Type:        schema.TypeSet,
				Optional:    true,
				Description: common.AllowedValuesDescription("Specifies what kind of attachment to generate for the report", reportFormats),
				Elem: &schema.Schema{
					Type:         schema.TypeString,
					ValidateFunc: validation.StringInSlice(reportFormats, false),
				},
			},
			"time_range": {
				Type:        schema.TypeList,
				Optional:    true,
				Description: "Time range of the report.",
				MaxItems:    1,
				Deprecated:  "Use time_range in dashboards instead. This field is completely ignored when dashboards is set.",
				Elem: &schema.Resource{
					Schema: map[string]*schema.Schema{
						"from": {
							Type:         schema.TypeString,
							Optional:     true,
							Description:  "Start of the time range.",
							RequiredWith: []string{"time_range.0.to"},
						},
						"to": {
							Type:         schema.TypeString,
							Optional:     true,
							Description:  "End of the time range.",
							RequiredWith: []string{"time_range.0.from"},
						},
					},
				},
			},
			"schedule": {
				Type:        schema.TypeList,
				Required:    true,
				Description: "Schedule of the report.",
				MinItems:    1,
				MaxItems:    1,
				Elem: &schema.Resource{
					Schema: map[string]*schema.Schema{
						"frequency": {
							Type:         schema.TypeString,
							Required:     true,
							Description:  common.AllowedValuesDescription("Frequency of the report", reportFrequencies),
							ValidateFunc: validation.StringInSlice(reportFrequencies, false),
						},
						"start_time": {
							Type:         schema.TypeString,
							Optional:     true,
							Description:  "Start time of the report. If empty, the start date will be set to the creation time. Note that times will be saved as UTC in Grafana.",
							ValidateFunc: validation.IsRFC3339Time,
							DiffSuppressFunc: func(k, old, new string, d *schema.ResourceData) bool {
								oldParsed, _ := time.Parse(time.RFC3339, old)
								newParsed, _ := time.Parse(time.RFC3339, new)

								// If empty, the start date will be set to the current time (at the time of creation)
								if new == "" && oldParsed.Before(time.Now()) {
									return true
								}

								return oldParsed.Equal(newParsed)
							},
						},
						"end_time": {
							Type:         schema.TypeString,
							Optional:     true,
							Description:  "End time of the report. If empty, the report will be sent indefinitely (according to frequency). Note that times will be saved as UTC in Grafana.",
							ValidateFunc: validation.IsRFC3339Time,
							DiffSuppressFunc: func(k, old, new string, d *schema.ResourceData) bool {
								oldParsed, _ := time.Parse(time.RFC3339, old)
								newParsed, _ := time.Parse(time.RFC3339, new)
								return oldParsed.Equal(newParsed)
							},
						},
						"workdays_only": {
							Type:        schema.TypeBool,
							Optional:    true,
							Description: "Whether to send the report only on work days.",
							Default:     false,
							DiffSuppressFunc: func(k, old, new string, d *schema.ResourceData) bool {
								return !reportWorkdaysOnlyConfigAllowed(d.Get("schedule.0.frequency").(string))
							},
						},
						"custom_interval": {
							Type:     schema.TypeString,
							Optional: true,
							Description: "Custom interval of the report.\n" +
								"**Note:** This field is only available when frequency is set to `custom`.",
							ValidateDiagFunc: func(i interface{}, p cty.Path) diag.Diagnostics {
								_, _, err := parseCustomReportInterval(i)
								return diag.FromErr(err)
							},
						},
						"last_day_of_month": {
							Type:        schema.TypeBool,
							Optional:    true,
							Description: "Send the report on the last day of the month",
							Default:     false,
						},
						"timezone": {
							Type:             schema.TypeString,
							Optional:         true,
							Description:      "Set the report time zone.",
							Default:          "GMT",
							ValidateDiagFunc: validateTimezone,
						},
					},
				},
			},
			"dashboards": {
				Type:        schema.TypeList,
				Description: "List of dashboards to render into the report",
				Optional:    true,
				Elem: &schema.Resource{
					Schema: map[string]*schema.Schema{
						"uid": {
							Type:        schema.TypeString,
							Required:    true,
							Description: "Dashboard uid.",
						},
						"time_range": {
							Type:        schema.TypeList,
							MinItems:    1,
							MaxItems:    1,
							Optional:    true,
							Description: "Time range of the report.",
							Elem: &schema.Resource{
								Schema: map[string]*schema.Schema{
									"from": {
										Type:        schema.TypeString,
										Optional:    true,
										Description: "Start of the time range.",
									},
									"to": {
										Type:        schema.TypeString,
										Optional:    true,
										Description: "End of the time range.",
									},
								},
							},
							DiffSuppressFunc: func(k, oldValue, newValue string, d *schema.ResourceData) bool {
								return oldValue == "1" && newValue == "0"
							},
						},
						"report_variables": {
							Type:             schema.TypeMap,
							Description:      "Add report variables to the dashboard. Values should be separated by commas.",
							Optional:         true,
							Elem:             schema.TypeString,
							ValidateDiagFunc: validateReportVariables,
						},
					},
				},
				DiffSuppressFunc: func(k, oldValue, newValue string, d *schema.ResourceData) bool {
					return d.Get("dashboard_id").(int) != 0 && d.Get("dashboard_uid").(string) != ""
				},
			},
		},
	}
}

func CreateReport(ctx context.Context, d *schema.ResourceData, meta interface{}) diag.Diagnostics {
	client, orgID := OAPIClientFromNewOrgResource(meta, d)

	report, err := schemaToReport(d)
	if err != nil {
		return diag.FromErr(err)
	}

	res, err := client.Reports.CreateReport(&report)
	if err != nil {
		data, _ := json.Marshal(report)
		return diag.Errorf("error creating the following report:\n%s\n%v", string(data), err)
	}

	d.SetId(MakeOrgResourceID(orgID, res.Payload.ID))
	return ReadReport(ctx, d, meta)
}

func ReadReport(ctx context.Context, d *schema.ResourceData, meta interface{}) diag.Diagnostics {
	client, _, idStr := OAPIClientFromExistingOrgResource(meta, d.Id())
	id, err := strconv.ParseInt(idStr, 10, 64)
	if err != nil {
		return diag.FromErr(err)
	}

	r, err := client.Reports.GetReport(id)
	if err, shouldReturn := common.CheckReadError("report", d, err); shouldReturn {
		return err
	}

	dashboards := make([]interface{}, len(r.Payload.Dashboards))
	if d.Get("dashboard_id").(int) != 0 || d.Get("dashboard_uid").(string) != "" {
		d.Set("dashboard_id", r.Payload.Dashboards[0].Dashboard.ID)
		d.Set("dashboard_uid", r.Payload.Dashboards[0].Dashboard.UID)

		timeRange := r.Payload.Dashboards[0].TimeRange
		if timeRange.From != "" {
			d.Set("time_range", []interface{}{
				map[string]interface{}{
					"from": timeRange.From,
					"to":   timeRange.To,
				},
			})
		}
	}

	d.SetId(MakeOrgResourceID(r.Payload.OrgID, id))
	d.Set("name", r.Payload.Name)
	d.Set("recipients", strings.Split(r.Payload.Recipients, ","))
	d.Set("reply_to", r.Payload.ReplyTo)
	d.Set("message", r.Payload.Message)
	d.Set("include_dashboard_link", r.Payload.EnableDashboardURL)
	d.Set("include_table_csv", r.Payload.EnableCSV)
	d.Set("layout", r.Payload.Options.Layout)
	d.Set("orientation", r.Payload.Options.Orientation)
	d.Set("org_id", strconv.FormatInt(r.Payload.OrgID, 10))

	if _, ok := d.GetOk("formats"); ok {
		formats := make([]string, len(r.Payload.Formats))
		for i, format := range r.Payload.Formats {
			formats[i] = string(format)
		}
		d.Set("formats", common.StringSliceToSet(formats))
	}

	schedule := map[string]interface{}{
		"frequency":     r.Payload.Schedule.Frequency,
		"workdays_only": r.Payload.Schedule.WorkdaysOnly,
		"timezone":      r.Payload.Schedule.TimeZone,
	}
	if r.Payload.Schedule.IntervalAmount != 0 && r.Payload.Schedule.IntervalFrequency != "" {
		schedule["custom_interval"] = fmt.Sprintf("%d %s", r.Payload.Schedule.IntervalAmount, r.Payload.Schedule.IntervalFrequency)
	}

	if r.Payload.Schedule.StartDate != nil {
		strfmt.MarshalFormat = time.RFC3339
		schedule["start_time"] = r.Payload.Schedule.StartDate.String()
	}
	if r.Payload.Schedule.EndDate != nil {
		strfmt.MarshalFormat = time.RFC3339
		schedule["end_time"] = r.Payload.Schedule.EndDate.String()
	}
	if r.Payload.Schedule.DayOfMonth == "last" {
		schedule["last_day_of_month"] = true
	}

	d.Set("schedule", []interface{}{schedule})

	for i, dashboard := range r.Payload.Dashboards {
		dashboards[i] = map[string]interface{}{
			"uid": dashboard.Dashboard.UID,
			"time_range": []interface{}{
				map[string]interface{}{
					"to":   dashboard.TimeRange.To,
					"from": dashboard.TimeRange.From,
				},
			},
			"report_variables": parseReportVariablesResponse(dashboard.ReportVariables),
		}
	}

	d.Set("dashboards", dashboards)

	return nil
}

func UpdateReport(ctx context.Context, d *schema.ResourceData, meta interface{}) diag.Diagnostics {
	client, _, idStr := OAPIClientFromExistingOrgResource(meta, d.Id())
	id, err := strconv.ParseInt(idStr, 10, 64)
	if err != nil {
		return diag.FromErr(err)
	}

	report, err := schemaToReport(d)
	if err != nil {
		return diag.FromErr(err)
	}

	if _, err := client.Reports.UpdateReport(id, &report); err != nil {
		data, _ := json.Marshal(report)
		return diag.Errorf("error updating the following report:\n%s\n%v", string(data), err)
	}
	return ReadReport(ctx, d, meta)
}

func DeleteReport(ctx context.Context, d *schema.ResourceData, meta interface{}) diag.Diagnostics {
	client, _, idStr := OAPIClientFromExistingOrgResource(meta, d.Id())
	id, err := strconv.ParseInt(idStr, 10, 64)
	if err != nil {
		return diag.FromErr(err)
	}

	_, err = client.Reports.DeleteReport(id)
	diag, _ := common.CheckReadError("report", d, err)
	return diag
}

func schemaToReport(d *schema.ResourceData) (models.CreateOrUpdateReportConfig, error) {
	frequency := d.Get("schedule.0.frequency").(string)
	timezone := d.Get("schedule.0.timezone").(string)
	report := models.CreateOrUpdateReportConfig{
		Name:               d.Get("name").(string),
		Recipients:         strings.Join(common.ListToStringSlice(d.Get("recipients").([]interface{})), ","),
		ReplyTo:            d.Get("reply_to").(string),
		Message:            d.Get("message").(string),
		EnableDashboardURL: d.Get("include_dashboard_link").(bool),
		EnableCSV:          d.Get("include_table_csv").(bool),
		Options: &models.ReportOptions{
			Layout:      d.Get("layout").(string),
			Orientation: d.Get("orientation").(string),
		},
		Schedule: &models.ReportSchedule{
			Frequency: frequency,
			TimeZone:  timezone,
		},
		Formats: []models.Type{reportFormatPDF},
	}

	report = setDashboards(report, d)

	if v, ok := d.GetOk("formats"); ok && v != nil {
		formats := common.SetToStringSlice(v.(*schema.Set))
		for _, format := range formats {
			report.Formats = append(report.Formats, models.Type(format))
		}
	}

	// Set schedule start time
	if frequency != reportFrequencyNever {
		if startTimeStr := d.Get("schedule.0.start_time").(string); startTimeStr != "" {
			startDate, err := time.Parse(time.RFC3339, startTimeStr)
			if err != nil {
				return models.CreateOrUpdateReportConfig{}, err
			}

			date := strfmt.DateTime(startDate.UTC())
			report.Schedule.StartDate = &date
		}
	}

	// Set schedule end time
	if frequency != reportFrequencyOnce && frequency != reportFrequencyNever {
		if endTimeStr := d.Get("schedule.0.end_time").(string); endTimeStr != "" {
			endDate, err := time.Parse(time.RFC3339, endTimeStr)
			if err != nil {
				return models.CreateOrUpdateReportConfig{}, err
			}

			date := strfmt.DateTime(endDate.UTC())
			report.Schedule.EndDate = &date
		}
	}

	if frequency == reportFrequencyMonthly {
		if lastDayOfMonth := d.Get("schedule.0.last_day_of_month").(bool); lastDayOfMonth {
			report.Schedule.DayOfMonth = "last"
		}
	}

	if reportWorkdaysOnlyConfigAllowed(frequency) {
		report.Schedule.WorkdaysOnly = d.Get("schedule.0.workdays_only").(bool)
	}
	if frequency == reportFrequencyCustom {
		customInterval := d.Get("schedule.0.custom_interval").(string)
		amount, unit, err := parseCustomReportInterval(customInterval)
		if err != nil {
			return models.CreateOrUpdateReportConfig{}, err
		}
		report.Schedule.IntervalAmount = int64(amount)
		report.Schedule.IntervalFrequency = unit
	}

	return report, nil
}

func setDashboards(report models.CreateOrUpdateReportConfig, d *schema.ResourceData) models.CreateOrUpdateReportConfig {
	dashboards := d.Get("dashboards").([]interface{})
	if len(dashboards) > 0 {
		for _, dashboard := range dashboards {
			dash := dashboard.(map[string]interface{})
			timeRange := dash["time_range"].([]interface{})
			tr := &models.ReportTimeRange{}
			if len(timeRange) > 0 {
				timeRange := timeRange[0].(map[string]interface{})
				tr = &models.ReportTimeRange{From: timeRange["from"].(string), To: timeRange["to"].(string)}
			}

			report.Dashboards = append(report.Dashboards, &models.ReportDashboard{
				Dashboard: &models.ReportDashboardID{
					UID: dash["uid"].(string),
				},
				TimeRange:       tr,
				ReportVariables: parseReportVariablesRequest(dash["report_variables"]),
			})
		}
		return report
	}

	id := int64(d.Get("dashboard_id").(int))
	uid := d.Get("dashboard_uid").(string)

	// Set dashboard time range
	timeRange := d.Get("time_range").([]interface{})
	tr := &models.ReportTimeRange{}
	if len(timeRange) > 0 {
		timeRange := timeRange[0].(map[string]interface{})
		tr = &models.ReportTimeRange{From: timeRange["from"].(string), To: timeRange["to"].(string)}
	}

	if uid == "" {
		// It triggers the old way to generate reports
		report.DashboardID = id
		report.Options.TimeRange = tr
	} else {
		report.Dashboards = []*models.ReportDashboard{
			{
				Dashboard: &models.ReportDashboardID{
					UID: uid,
				},
				TimeRange: tr,
			},
		}
	}

	return report
}

func reportWorkdaysOnlyConfigAllowed(frequency string) bool {
	return frequency == reportFrequencyHourly || frequency == reportFrequencyDaily || frequency == reportFrequencyCustom
}

func parseCustomReportInterval(i interface{}) (int, string, error) {
	parseErr := errors.New("custom_interval must be in format `<number> <unit>` where unit is one of `hours`, `days`, `weeks`, `months`")

	v := i.(string)
	split := strings.Split(v, " ")
	if len(split) != 2 {
		return 0, "", parseErr
	}

	number, err := strconv.Atoi(split[0])
	if err != nil {
		return 0, "", parseErr
	}

	unit := split[1]
	if unit != "hours" && unit != "days" && unit != "weeks" && unit != "months" {
		return 0, "", parseErr
	}

	return number, unit, nil
}

<<<<<<< HEAD
func validateTimezone(i interface{}, path cty.Path) diag.Diagnostics {
	timezone := i.(string)
	_, err := time.LoadLocation(timezone)
	return diag.FromErr(err)
=======
func validateReportVariables(i interface{}, path cty.Path) diag.Diagnostics {
	m, ok := i.(map[string]interface{})
	if !ok {
		return diag.FromErr(errors.New("report_variables schema should be a map of strings separated by commas"))
	}

	for _, v := range m {
		if _, ok := v.(string); !ok {
			return diag.FromErr(fmt.Errorf("value %#v isn't a string", v))
		}
	}

	return nil
}

func parseReportVariablesRequest(reportVariables interface{}) map[string][]string {
	if reportVariables == nil {
		return nil
	}
	rvMap := reportVariables.(map[string]interface{})
	newMap := make(map[string][]string, len(rvMap))
	for k, rv := range rvMap {
		newMap[k] = strings.Split(rv.(string), ",")
	}

	return newMap
}
func parseReportVariablesResponse(reportVariables interface{}) map[string]interface{} {
	if reportVariables == nil {
		return nil
	}
	rvMap := reportVariables.(map[string]interface{})
	newMap := make(map[string]interface{}, len(rvMap))
	for k, rv := range rvMap {
		rvType := rv.([]interface{})
		values := make([]string, len(rvType))
		for i, v := range rvType {
			values[i] = v.(string)
		}
		newMap[k] = strings.Join(values, ",")
	}

	return newMap
>>>>>>> ea8f2c4d
}<|MERGE_RESOLUTION|>--- conflicted
+++ resolved
@@ -591,12 +591,12 @@
 	return number, unit, nil
 }
 
-<<<<<<< HEAD
 func validateTimezone(i interface{}, path cty.Path) diag.Diagnostics {
 	timezone := i.(string)
 	_, err := time.LoadLocation(timezone)
 	return diag.FromErr(err)
-=======
+}
+
 func validateReportVariables(i interface{}, path cty.Path) diag.Diagnostics {
 	m, ok := i.(map[string]interface{})
 	if !ok {
@@ -640,5 +640,4 @@
 	}
 
 	return newMap
->>>>>>> ea8f2c4d
 }