--- conflicted
+++ resolved
@@ -42,13 +42,8 @@
 	alertingMessageTemplateCheckExists = newCheckExistsHelper(
 		func(t *models.NotificationTemplate) string { return t.Name },
 		func(client *goapi.GrafanaHTTPAPI, id string) (*models.NotificationTemplate, error) {
-<<<<<<< HEAD
-			resp, err := client.Provisioning.GetTemplate(id)
-			return payloadOrError[models.NotificationTemplate](resp, err)
-=======
 			resp, err := client.Provisioning.GetTemplate(id, grafana.ContentTypeNegotiator(http.DefaultTransport))
 			return payloadOrError(resp, err)
->>>>>>> 1243c6f8
 		},
 	)
 	alertingMuteTimingCheckExists = newCheckExistsHelper(
