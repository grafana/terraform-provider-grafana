package asserts_test

import (
	"context"
	"fmt"
<<<<<<< HEAD
	"strings"
=======
>>>>>>> 9b5923e7
	"testing"

	"github.com/grafana/terraform-provider-grafana/v4/internal/common"
	"github.com/grafana/terraform-provider-grafana/v4/internal/testutils"
	"github.com/hashicorp/terraform-plugin-sdk/v2/helper/acctest"
	"github.com/hashicorp/terraform-plugin-sdk/v2/helper/resource"
	"github.com/hashicorp/terraform-plugin-sdk/v2/terraform"
)

func TestAccAssertsDisabledAlertConfig_basic(t *testing.T) {
	testutils.CheckAssertsTestsEnabled(t)

	stackID := getTestStackID(t)
	rName := fmt.Sprintf("test-disabled-%s", acctest.RandString(8))

	resource.ParallelTest(t, resource.TestCase{
		ProtoV5ProviderFactories: testutils.ProtoV5ProviderFactories,
		CheckDestroy:             testAccAssertsDisabledAlertConfigCheckDestroy,
		Steps: []resource.TestStep{
			{
				Config: testAccAssertsDisabledAlertConfigConfig(stackID, rName),
				Check: resource.ComposeTestCheckFunc(
					testAccAssertsDisabledAlertConfigCheckExists("grafana_asserts_disabled_alert_config.test", stackID, rName),
					resource.TestCheckResourceAttr("grafana_asserts_disabled_alert_config.test", "name", rName),
					resource.TestCheckResourceAttr("grafana_asserts_disabled_alert_config.test", "match_labels.alertname", rName),
					testutils.CheckLister("grafana_asserts_disabled_alert_config.test"),
				),
			},
			{
				// Test import
				ResourceName:      "grafana_asserts_disabled_alert_config.test",
				ImportState:       true,
				ImportStateVerify: true,
			},
			{
				// Test update
				Config: testAccAssertsDisabledAlertConfigConfigUpdated(stackID, rName),
				Check: resource.ComposeTestCheckFunc(
					testAccAssertsDisabledAlertConfigCheckExists("grafana_asserts_disabled_alert_config.test", stackID, rName+"-updated"),
					resource.TestCheckResourceAttr("grafana_asserts_disabled_alert_config.test", "name", rName+"-updated"),
					resource.TestCheckResourceAttr("grafana_asserts_disabled_alert_config.test", "match_labels.alertname", rName+"-updated"),
				),
			},
		},
	})
}

func TestAccAssertsDisabledAlertConfig_minimal(t *testing.T) {
	testutils.CheckAssertsTestsEnabled(t)

	stackID := getTestStackID(t)
	rName := fmt.Sprintf("test-minimal-disabled-%s", acctest.RandString(8))

	resource.ParallelTest(t, resource.TestCase{
		ProtoV5ProviderFactories: testutils.ProtoV5ProviderFactories,
		CheckDestroy:             testAccAssertsDisabledAlertConfigCheckDestroy,
		Steps: []resource.TestStep{
			{
				Config: testAccAssertsDisabledAlertConfigConfigMinimal(stackID, rName),
				Check: resource.ComposeTestCheckFunc(
					testAccAssertsDisabledAlertConfigCheckExists("grafana_asserts_disabled_alert_config.test", stackID, rName),
					resource.TestCheckResourceAttr("grafana_asserts_disabled_alert_config.test", "name", rName),
				),
			},
		},
	})
}

func testAccAssertsDisabledAlertConfigCheckExists(rn string, stackID int64, name string) resource.TestCheckFunc {
	return func(s *terraform.State) error {
		rs, ok := s.RootModule().Resources[rn]
		if !ok {
			return fmt.Errorf("resource not found: %s\n %#v", rn, s.RootModule().Resources)
		}

		if rs.Primary.ID == "" {
			return fmt.Errorf("resource id not set")
		}

		client := testutils.Provider.Meta().(*common.Client).AssertsAPIClient
		ctx := context.Background()

		// Get all disabled alert configs and find ours
		request := client.DisabledAlertConfigControllerAPI.GetAllDisabledAlertConfigs(ctx).
			XScopeOrgID(fmt.Sprintf("%d", stackID))

		disabledAlertConfigs, _, err := request.Execute()
		if err != nil {
			return fmt.Errorf("error getting disabled alert configs: %s", err)
		}

		// Find our specific config
		for _, config := range disabledAlertConfigs.DisabledAlertConfigs {
			if config.Name != nil && *config.Name == name {
				return nil // Found it
			}
		}

		return fmt.Errorf("disabled alert config with name %s not found", name)
	}
}

func testAccAssertsDisabledAlertConfigCheckDestroy(s *terraform.State) error {
	client := testutils.Provider.Meta().(*common.Client).AssertsAPIClient
	ctx := context.Background()

	for _, rs := range s.RootModule().Resources {
		if rs.Type != "grafana_asserts_disabled_alert_config" {
			continue
		}

		// Parse the ID to get stack_id and name
		parts := strings.SplitN(rs.Primary.ID, ":", 2)
		if len(parts) != 2 {
			continue
		}

		stackID := parts[0]
		name := parts[1]

		// Get all disabled alert configs
		request := client.DisabledAlertConfigControllerAPI.GetAllDisabledAlertConfigs(ctx).
			XScopeOrgID(stackID)

		disabledAlertConfigs, _, err := request.Execute()
		if err != nil {
			// If we can't get configs, assume it's because they don't exist
			if common.IsNotFoundError(err) {
				continue
			}
			return fmt.Errorf("error checking disabled alert config destruction: %s", err)
		}

		// Check if our config still exists
		for _, config := range disabledAlertConfigs.DisabledAlertConfigs {
			if config.Name != nil && *config.Name == name {
				return fmt.Errorf("disabled alert config %s still exists", name)
			}
		}
	}

	return nil
}

func testAccAssertsDisabledAlertConfigConfig(stackID int64, name string) string {
	return fmt.Sprintf(`
resource "grafana_asserts_disabled_alert_config" "test" {
  stack_id = %d
  name     = "%s"

  match_labels = {
    alertname = "%s"
  }
}
`, stackID, name, name)
}

func testAccAssertsDisabledAlertConfigConfigUpdated(stackID int64, name string) string {
	return fmt.Sprintf(`
resource "grafana_asserts_disabled_alert_config" "test" {
  stack_id = %d
  name     = "%s-updated"

  match_labels = {
    alertname = "%s-updated"
  }
}
`, stackID, name, name)
}

func testAccAssertsDisabledAlertConfigConfigMinimal(stackID int64, name string) string {
	return fmt.Sprintf(`
resource "grafana_asserts_disabled_alert_config" "test" {
  stack_id = %d
  name     = "%s"
  
  match_labels = {
    alertname = "%s"
  }
}
<<<<<<< HEAD
`, stackID, name, name)
=======
`, name, name)
}

// TestAccAssertsDisabledAlertConfig_eventualConsistencyStress tests multiple resources created simultaneously
// to verify the retry logic handles eventual consistency properly
func TestAccAssertsDisabledAlertConfig_eventualConsistencyStress(t *testing.T) {
	testutils.CheckCloudInstanceTestsEnabled(t)

	stackID := getTestStackID(t)
	baseName := fmt.Sprintf("stress-disabled-%s", acctest.RandString(8))

	resource.Test(t, resource.TestCase{
		ProtoV5ProviderFactories: testutils.ProtoV5ProviderFactories,
		CheckDestroy:             testAccAssertsDisabledAlertConfigCheckDestroy,
		Steps: []resource.TestStep{
			{
				Config: testAccAssertsDisabledAlertConfigStressConfig(stackID, baseName),
				Check: resource.ComposeTestCheckFunc(
					// Check that all resources were created successfully
					testAccAssertsDisabledAlertConfigCheckExists("grafana_asserts_suppressed_assertions_config.test1", stackID, baseName+"-1"),
					testAccAssertsDisabledAlertConfigCheckExists("grafana_asserts_suppressed_assertions_config.test2", stackID, baseName+"-2"),
					testAccAssertsDisabledAlertConfigCheckExists("grafana_asserts_suppressed_assertions_config.test3", stackID, baseName+"-3"),
					resource.TestCheckResourceAttr("grafana_asserts_suppressed_assertions_config.test1", "name", baseName+"-1"),
					resource.TestCheckResourceAttr("grafana_asserts_suppressed_assertions_config.test2", "name", baseName+"-2"),
					resource.TestCheckResourceAttr("grafana_asserts_suppressed_assertions_config.test3", "name", baseName+"-3"),
				),
			},
		},
	})
}

func testAccAssertsDisabledAlertConfigStressConfig(stackID int64, baseName string) string {
	return fmt.Sprintf(`
resource "grafana_asserts_suppressed_assertions_config" "test1" {
  name = "%s-1"
  
  match_labels = {
    alertname = "%s-1"
  }
}

resource "grafana_asserts_suppressed_assertions_config" "test2" {
  name = "%s-2"
  
  match_labels = {
    alertname = "%s-2"
  }
}

resource "grafana_asserts_suppressed_assertions_config" "test3" {
  name = "%s-3"
  
  match_labels = {
    alertname = "%s-3"
  }
}

`, baseName, baseName, baseName, baseName, baseName, baseName)
>>>>>>> 9b5923e7
}<|MERGE_RESOLUTION|>--- conflicted
+++ resolved
@@ -3,11 +3,8 @@
 import (
 	"context"
 	"fmt"
-<<<<<<< HEAD
-	"strings"
-=======
->>>>>>> 9b5923e7
 	"testing"
+	"time"
 
 	"github.com/grafana/terraform-provider-grafana/v4/internal/common"
 	"github.com/grafana/terraform-provider-grafana/v4/internal/testutils"
@@ -16,8 +13,10 @@
 	"github.com/hashicorp/terraform-plugin-sdk/v2/terraform"
 )
 
+// TestAccAssertsDisabledAlertConfig_basic tests the creation, import, and update of an Asserts disabled alert configuration.
+// It also covers the eventual consistency case by immediately reading the resource after creation.
 func TestAccAssertsDisabledAlertConfig_basic(t *testing.T) {
-	testutils.CheckAssertsTestsEnabled(t)
+	testutils.CheckCloudInstanceTestsEnabled(t)
 
 	stackID := getTestStackID(t)
 	rName := fmt.Sprintf("test-disabled-%s", acctest.RandString(8))
@@ -29,15 +28,15 @@
 			{
 				Config: testAccAssertsDisabledAlertConfigConfig(stackID, rName),
 				Check: resource.ComposeTestCheckFunc(
-					testAccAssertsDisabledAlertConfigCheckExists("grafana_asserts_disabled_alert_config.test", stackID, rName),
-					resource.TestCheckResourceAttr("grafana_asserts_disabled_alert_config.test", "name", rName),
-					resource.TestCheckResourceAttr("grafana_asserts_disabled_alert_config.test", "match_labels.alertname", rName),
-					testutils.CheckLister("grafana_asserts_disabled_alert_config.test"),
+					testAccAssertsDisabledAlertConfigCheckExists("grafana_asserts_suppressed_assertions_config.test", stackID, rName),
+					resource.TestCheckResourceAttr("grafana_asserts_suppressed_assertions_config.test", "name", rName),
+					resource.TestCheckResourceAttr("grafana_asserts_suppressed_assertions_config.test", "match_labels.alertname", rName),
+					testutils.CheckLister("grafana_asserts_suppressed_assertions_config.test"),
 				),
 			},
 			{
 				// Test import
-				ResourceName:      "grafana_asserts_disabled_alert_config.test",
+				ResourceName:      "grafana_asserts_suppressed_assertions_config.test",
 				ImportState:       true,
 				ImportStateVerify: true,
 			},
@@ -45,9 +44,9 @@
 				// Test update
 				Config: testAccAssertsDisabledAlertConfigConfigUpdated(stackID, rName),
 				Check: resource.ComposeTestCheckFunc(
-					testAccAssertsDisabledAlertConfigCheckExists("grafana_asserts_disabled_alert_config.test", stackID, rName+"-updated"),
-					resource.TestCheckResourceAttr("grafana_asserts_disabled_alert_config.test", "name", rName+"-updated"),
-					resource.TestCheckResourceAttr("grafana_asserts_disabled_alert_config.test", "match_labels.alertname", rName+"-updated"),
+					testAccAssertsDisabledAlertConfigCheckExists("grafana_asserts_suppressed_assertions_config.test", stackID, rName+"-updated"),
+					resource.TestCheckResourceAttr("grafana_asserts_suppressed_assertions_config.test", "name", rName+"-updated"),
+					resource.TestCheckResourceAttr("grafana_asserts_suppressed_assertions_config.test", "match_labels.alertname", rName+"-updated"),
 				),
 			},
 		},
@@ -55,7 +54,7 @@
 }
 
 func TestAccAssertsDisabledAlertConfig_minimal(t *testing.T) {
-	testutils.CheckAssertsTestsEnabled(t)
+	testutils.CheckCloudInstanceTestsEnabled(t)
 
 	stackID := getTestStackID(t)
 	rName := fmt.Sprintf("test-minimal-disabled-%s", acctest.RandString(8))
@@ -67,8 +66,8 @@
 			{
 				Config: testAccAssertsDisabledAlertConfigConfigMinimal(stackID, rName),
 				Check: resource.ComposeTestCheckFunc(
-					testAccAssertsDisabledAlertConfigCheckExists("grafana_asserts_disabled_alert_config.test", stackID, rName),
-					resource.TestCheckResourceAttr("grafana_asserts_disabled_alert_config.test", "name", rName),
+					testAccAssertsDisabledAlertConfigCheckExists("grafana_asserts_suppressed_assertions_config.test", stackID, rName),
+					resource.TestCheckResourceAttr("grafana_asserts_suppressed_assertions_config.test", "name", rName),
 				),
 			},
 		},
@@ -113,38 +112,48 @@
 	client := testutils.Provider.Meta().(*common.Client).AssertsAPIClient
 	ctx := context.Background()
 
+	deadline := time.Now().Add(60 * time.Second)
+
 	for _, rs := range s.RootModule().Resources {
-		if rs.Type != "grafana_asserts_disabled_alert_config" {
+		if rs.Type != "grafana_asserts_suppressed_assertions_config" {
 			continue
 		}
 
-		// Parse the ID to get stack_id and name
-		parts := strings.SplitN(rs.Primary.ID, ":", 2)
-		if len(parts) != 2 {
-			continue
-		}
-
-		stackID := parts[0]
-		name := parts[1]
-
-		// Get all disabled alert configs
-		request := client.DisabledAlertConfigControllerAPI.GetAllDisabledAlertConfigs(ctx).
-			XScopeOrgID(stackID)
-
-		disabledAlertConfigs, _, err := request.Execute()
-		if err != nil {
-			// If we can't get configs, assume it's because they don't exist
-			if common.IsNotFoundError(err) {
-				continue
-			}
-			return fmt.Errorf("error checking disabled alert config destruction: %s", err)
-		}
-
-		// Check if our config still exists
-		for _, config := range disabledAlertConfigs.DisabledAlertConfigs {
-			if config.Name != nil && *config.Name == name {
+		// Resource ID is just the name now
+		name := rs.Primary.ID
+		stackID := fmt.Sprintf("%d", testutils.Provider.Meta().(*common.Client).GrafanaStackID)
+
+		for {
+			// Get all disabled alert configs
+			request := client.DisabledAlertConfigControllerAPI.GetAllDisabledAlertConfigs(ctx).
+				XScopeOrgID(stackID)
+
+			disabledAlertConfigs, _, err := request.Execute()
+			if err != nil {
+				// If we can't get configs, assume it's because they don't exist
+				if common.IsNotFoundError(err) {
+					break
+				}
+				return fmt.Errorf("error checking disabled alert config destruction: %s", err)
+			}
+
+			// Check if our config still exists
+			stillExists := false
+			for _, config := range disabledAlertConfigs.DisabledAlertConfigs {
+				if config.Name != nil && *config.Name == name {
+					stillExists = true
+					break
+				}
+			}
+
+			if !stillExists {
+				break
+			}
+
+			if time.Now().After(deadline) {
 				return fmt.Errorf("disabled alert config %s still exists", name)
 			}
+			time.Sleep(2 * time.Second)
 		}
 	}
 
@@ -153,43 +162,37 @@
 
 func testAccAssertsDisabledAlertConfigConfig(stackID int64, name string) string {
 	return fmt.Sprintf(`
-resource "grafana_asserts_disabled_alert_config" "test" {
-  stack_id = %d
-  name     = "%s"
+resource "grafana_asserts_suppressed_assertions_config" "test" {
+  name = "%s"
 
   match_labels = {
     alertname = "%s"
   }
 }
-`, stackID, name, name)
+`, name, name)
 }
 
 func testAccAssertsDisabledAlertConfigConfigUpdated(stackID int64, name string) string {
 	return fmt.Sprintf(`
-resource "grafana_asserts_disabled_alert_config" "test" {
-  stack_id = %d
-  name     = "%s-updated"
+resource "grafana_asserts_suppressed_assertions_config" "test" {
+  name = "%s-updated"
 
   match_labels = {
     alertname = "%s-updated"
   }
 }
-`, stackID, name, name)
+`, name, name)
 }
 
 func testAccAssertsDisabledAlertConfigConfigMinimal(stackID int64, name string) string {
 	return fmt.Sprintf(`
-resource "grafana_asserts_disabled_alert_config" "test" {
-  stack_id = %d
-  name     = "%s"
+resource "grafana_asserts_suppressed_assertions_config" "test" {
+  name = "%s"
   
   match_labels = {
     alertname = "%s"
   }
 }
-<<<<<<< HEAD
-`, stackID, name, name)
-=======
 `, name, name)
 }
 
@@ -248,5 +251,4 @@
 }
 
 `, baseName, baseName, baseName, baseName, baseName, baseName)
->>>>>>> 9b5923e7
 }