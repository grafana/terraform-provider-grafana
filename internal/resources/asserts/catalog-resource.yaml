--- conflicted
+++ resolved
@@ -28,23 +28,25 @@
 apiVersion: backstage.io/v1alpha1
 kind: Component
 metadata:
-<<<<<<< HEAD
+  name: resource-grafana_asserts_custom_model_rules
+  title: grafana_asserts_custom_model_rules (resource)
+  description: |
+    resource `grafana_asserts_custom_model_rules` in Grafana Labs' Terraform Provider
+spec:
+  subcomponentOf: component:default/terraform-provider-grafana
+  type: terraform-resource
+  owner: group:default/asserts
+  lifecycle: production
+---
+apiVersion: backstage.io/v1alpha1
+kind: Component
+metadata:
   name: resource-grafana_asserts_log_config
   title: grafana_asserts_log_config (resource)
   description: |
     resource `grafana_asserts_log_config` in Grafana Labs' Terraform Provider
-=======
-  name: resource-grafana_asserts_custom_model_rules
-  title: grafana_asserts_custom_model_rules (resource)
-  description: |
-    resource `grafana_asserts_custom_model_rules` in Grafana Labs' Terraform Provider
->>>>>>> 0a50ebd3
 spec:
   subcomponentOf: component:default/terraform-provider-grafana
   type: terraform-resource
   owner: group:default/asserts
-<<<<<<< HEAD
-  lifecycle: production
-=======
-  lifecycle: production 
->>>>>>> 0a50ebd3
+  lifecycle: production