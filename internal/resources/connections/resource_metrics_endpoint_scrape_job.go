package connections

import (
	"context"
	"fmt"
	"net/url"

	"github.com/grafana/terraform-provider-grafana/v3/internal/common"
	"github.com/grafana/terraform-provider-grafana/v3/internal/common/connectionsapi"
	"github.com/hashicorp/terraform-plugin-framework-validators/int64validator"
	"github.com/hashicorp/terraform-plugin-framework-validators/stringvalidator"
	"github.com/hashicorp/terraform-plugin-framework/path"
	"github.com/hashicorp/terraform-plugin-framework/resource"
	"github.com/hashicorp/terraform-plugin-framework/resource/schema"
	"github.com/hashicorp/terraform-plugin-framework/resource/schema/int64default"
	"github.com/hashicorp/terraform-plugin-framework/resource/schema/planmodifier"
	"github.com/hashicorp/terraform-plugin-framework/resource/schema/stringplanmodifier"
	"github.com/hashicorp/terraform-plugin-framework/schema/validator"
)

var (
	resourceMetricsEndpointScrapeJobTerraformName = "grafana_connections_metrics_endpoint_scrape_job"
	resourceMetricsEndpointScrapeJobTerraformID   = common.NewResourceID(common.StringIDField("stack_id"), common.StringIDField("name"))
)

type resourceMetricsEndpointScrapeJob struct {
	client *connectionsapi.Client
}

func makeResourceMetricsEndpointScrapeJob() *common.Resource {
	return common.NewResource(
		common.CategoryConnections,
		resourceMetricsEndpointScrapeJobTerraformName,
		resourceMetricsEndpointScrapeJobTerraformID,
		&resourceMetricsEndpointScrapeJob{},
	)
}

func (r *resourceMetricsEndpointScrapeJob) Configure(ctx context.Context, req resource.ConfigureRequest, resp *resource.ConfigureResponse) {
	// Configure is called multiple times (sometimes when ProviderData is not yet available), we only want to configure once
	if req.ProviderData == nil || r.client != nil {
		return
	}

	client, err := withClientForResource(req, resp)
	if err != nil {
		return
	}

	r.client = client
}

<<<<<<< HEAD
=======
func withClientForResource(req resource.ConfigureRequest, resp *resource.ConfigureResponse) (*connectionsapi.Client, error) {
	client, ok := req.ProviderData.(*common.Client)

	if !ok {
		resp.Diagnostics.AddError(
			"Unexpected Resource Configure Type",
			fmt.Sprintf("Expected *common.Client, got: %T. Please report this issue to the provider developers.", req.ProviderData),
		)

		return nil, fmt.Errorf("unexpected Resource Configure Type: %T, expected *common.Client", req.ProviderData)
	}

	if client.ConnectionsAPIClient == nil {
		resp.Diagnostics.AddError(
			"The Grafana Provider is missing a configuration for the Connections API.",
			"Please ensure that connections_url and connections_access_token are set in the provider configuration.",
		)

		return nil, fmt.Errorf("ConnectionsAPI is nil")
	}

	return client.ConnectionsAPIClient, nil
}

>>>>>>> fa7d5196
func (r *resourceMetricsEndpointScrapeJob) Metadata(ctx context.Context, req resource.MetadataRequest, resp *resource.MetadataResponse) {
	resp.TypeName = resourceMetricsEndpointScrapeJobTerraformName
}

func (r *resourceMetricsEndpointScrapeJob) Schema(ctx context.Context, req resource.SchemaRequest, resp *resource.SchemaResponse) {
	resp.Schema = schema.Schema{
		Attributes: map[string]schema.Attribute{
			"id": schema.StringAttribute{
				Description: "The Terraform Resource ID. This has the format \"{{ stack_id }}:{{ name }}\".",
				Computed:    true,
				PlanModifiers: []planmodifier.String{
					// See https://developer.hashicorp.com/terraform/plugin/framework/resources/plan-modification#usestateforunknown
					// for details on how this works.
					stringplanmodifier.UseStateForUnknown(),
				},
			},
			"stack_id": schema.StringAttribute{
				Description: "The Stack ID of the Grafana Cloud instance. Part of the Terraform Resource ID.",
				Required:    true,
				PlanModifiers: []planmodifier.String{
					stringplanmodifier.RequiresReplace(),
				},
			},
			"name": schema.StringAttribute{
				Description: "The name of the metrics endpoint scrape job. Part of the Terraform Resource ID.",
				Required:    true,
				PlanModifiers: []planmodifier.String{
					stringplanmodifier.RequiresReplace(),
				},
			},
<<<<<<< HEAD
			"enabled": schema.BoolAttribute{
				Description: "Whether the metrics endpoint scrape job is enabled or not.",
				Optional:    true,
				Computed:    true,
				Default:     booldefault.StaticBool(true),
			},
=======
>>>>>>> fa7d5196
			"authentication_method": schema.StringAttribute{
				Description: "Method to pass authentication credentials: basic or bearer.",
				Validators: []validator.String{
					stringvalidator.OneOf("basic", "bearer"),
				},
				Required: true,
			},
			"authentication_bearer_token": schema.StringAttribute{
				Description: "Token for authentication bearer.",
				Sensitive:   true,
				Optional:    true,
			},
			"authentication_basic_username": schema.StringAttribute{
				Description: "Username for basic authentication.",
				Optional:    true,
			},
			"authentication_basic_password": schema.StringAttribute{
				Description: "Password for basic authentication.",
				Sensitive:   true,
				Optional:    true,
			},
			"url": schema.StringAttribute{
				Description: "The url to scrape metrics; a valid HTTPs URL is required.",
				Validators:  []validator.String{HTTPSURLValidator{}},
				Required:    true,
			},
			"scrape_interval_seconds": schema.Int64Attribute{
				Description: "Frequency for scraping the metrics endpoint: 30, 60, or 120 seconds.",
				Computed:    true,
				Validators:  []validator.Int64{int64validator.OneOf(30, 60, 120)},
				Default:     int64default.StaticInt64(60),
				Optional:    true,
			},
		},
	}
}

func (r *resourceMetricsEndpointScrapeJob) Create(ctx context.Context, req resource.CreateRequest, resp *resource.CreateResponse) {
	var dataTF metricsEndpointScrapeJobTFModel
	diags := req.Plan.Get(ctx, &dataTF)
	resp.Diagnostics.Append(diags...)
	if resp.Diagnostics.HasError() {
		return
	}

	jobClientModel, err := r.client.CreateMetricsEndpointScrapeJob(ctx, dataTF.StackID.ValueString(),
		convertJobTFModelToClientModel(dataTF))
	if err != nil {
		resp.Diagnostics.AddError("Failed to create metrics endpoint scrape job", err.Error())
		return
	}

	resp.State.Set(ctx, convertClientModelToTFModel(dataTF.StackID.ValueString(), jobClientModel))
}

func (r *resourceMetricsEndpointScrapeJob) Read(ctx context.Context, req resource.ReadRequest, resp *resource.ReadResponse) {
	var dataTF metricsEndpointScrapeJobTFModel
	diags := req.State.Get(ctx, &dataTF)
	resp.Diagnostics.Append(diags...)
	if resp.Diagnostics.HasError() {
		return
	}

	jobClientModel, err := r.client.GetMetricsEndpointScrapeJob(
		ctx,
		dataTF.StackID.ValueString(),
		dataTF.Name.ValueString(),
	)
	if err != nil {
		resp.Diagnostics.AddError("Failed to get metrics endpoint scrape job", err.Error())
		return
	}

	jobTF := convertClientModelToTFModel(dataTF.StackID.ValueString(), jobClientModel)

<<<<<<< HEAD
	//resp.State.Set(ctx, jobTF)

	//Set only non-sensitive attributes
	resp.State.SetAttribute(ctx, path.Root("stack_id"), jobTF.StackID)
	resp.State.SetAttribute(ctx, path.Root("name"), jobTF.Name)
	resp.State.SetAttribute(ctx, path.Root("enabled"), jobTF.Enabled)
=======
	// Set only non-sensitive attributes
	resp.State.SetAttribute(ctx, path.Root("stack_id"), jobTF.StackID)
	resp.State.SetAttribute(ctx, path.Root("name"), jobTF.Name)
>>>>>>> fa7d5196
	resp.State.SetAttribute(ctx, path.Root("authentication_method"), jobTF.AuthenticationMethod)
	resp.State.SetAttribute(ctx, path.Root("url"), jobTF.URL)
	resp.State.SetAttribute(ctx, path.Root("scrape_interval_seconds"), jobTF.ScrapeIntervalSeconds)
}

func (r *resourceMetricsEndpointScrapeJob) Update(ctx context.Context, req resource.UpdateRequest, resp *resource.UpdateResponse) {
	var dataTF metricsEndpointScrapeJobTFModel
	diags := req.Plan.Get(ctx, &dataTF)
	resp.Diagnostics.Append(diags...)
	if resp.Diagnostics.HasError() {
		return
	}

	jobClientModel, err := r.client.UpdateMetricsEndpointScrapeJob(ctx, dataTF.StackID.ValueString(), dataTF.Name.ValueString(),
		convertJobTFModelToClientModel(dataTF))
	if err != nil {
		resp.Diagnostics.AddError("Failed to update metrics endpoint scrape job", err.Error())
		return
	}

	resp.State.Set(ctx, convertClientModelToTFModel(dataTF.StackID.ValueString(), jobClientModel))
}

func (r *resourceMetricsEndpointScrapeJob) Delete(ctx context.Context, req resource.DeleteRequest, resp *resource.DeleteResponse) {
	var dataTF metricsEndpointScrapeJobTFModel
	diags := req.State.Get(ctx, &dataTF)
	resp.Diagnostics.Append(diags...)
	if resp.Diagnostics.HasError() {
		return
	}

	err := r.client.DeleteMetricsEndpointScrapeJob(
		ctx,
		dataTF.StackID.ValueString(),
		dataTF.Name.ValueString(),
	)
	if err != nil {
		resp.Diagnostics.AddError("Failed to delete metrics endpoint scrape job", err.Error())
		return
	}

	resp.State.Set(ctx, nil)
}

type HTTPSURLValidator struct{}

func (v HTTPSURLValidator) Description(ctx context.Context) string {
	return v.MarkdownDescription(ctx)
}

func (v HTTPSURLValidator) MarkdownDescription(_ context.Context) string {
	return "value must be valid URL with HTTPS"
}

func (v HTTPSURLValidator) ValidateString(ctx context.Context, request validator.StringRequest, response *validator.StringResponse) {
	value := request.ConfigValue.ValueString()

	if value == "" {
		response.Diagnostics.AddAttributeError(
			request.Path,
			v.Description(ctx),
			"A valid URL is required.\n\n"+
				fmt.Sprintf("Given Value: %q\n", value),
		)
		return
	}

	u, err := url.Parse(value)
	if err != nil {
		response.Diagnostics.AddAttributeError(
			request.Path,
			v.Description(ctx),
			"A string value was provided that is not a valid URL.\n\n"+
				"Given Value: "+value+"\n"+
				"Error: "+err.Error(),
		)
		return
	}

	if u.Scheme != "https" {
		response.Diagnostics.AddAttributeError(
			request.Path,
			v.Description(ctx),
			"A URL was provided, protocol must be HTTPS.\n\n"+
				fmt.Sprintf("Given Value: %q\n", value),
		)
		return
	}
}<|MERGE_RESOLUTION|>--- conflicted
+++ resolved
@@ -50,33 +50,6 @@
 	r.client = client
 }
 
-<<<<<<< HEAD
-=======
-func withClientForResource(req resource.ConfigureRequest, resp *resource.ConfigureResponse) (*connectionsapi.Client, error) {
-	client, ok := req.ProviderData.(*common.Client)
-
-	if !ok {
-		resp.Diagnostics.AddError(
-			"Unexpected Resource Configure Type",
-			fmt.Sprintf("Expected *common.Client, got: %T. Please report this issue to the provider developers.", req.ProviderData),
-		)
-
-		return nil, fmt.Errorf("unexpected Resource Configure Type: %T, expected *common.Client", req.ProviderData)
-	}
-
-	if client.ConnectionsAPIClient == nil {
-		resp.Diagnostics.AddError(
-			"The Grafana Provider is missing a configuration for the Connections API.",
-			"Please ensure that connections_url and connections_access_token are set in the provider configuration.",
-		)
-
-		return nil, fmt.Errorf("ConnectionsAPI is nil")
-	}
-
-	return client.ConnectionsAPIClient, nil
-}
-
->>>>>>> fa7d5196
 func (r *resourceMetricsEndpointScrapeJob) Metadata(ctx context.Context, req resource.MetadataRequest, resp *resource.MetadataResponse) {
 	resp.TypeName = resourceMetricsEndpointScrapeJobTerraformName
 }
@@ -107,15 +80,6 @@
 					stringplanmodifier.RequiresReplace(),
 				},
 			},
-<<<<<<< HEAD
-			"enabled": schema.BoolAttribute{
-				Description: "Whether the metrics endpoint scrape job is enabled or not.",
-				Optional:    true,
-				Computed:    true,
-				Default:     booldefault.StaticBool(true),
-			},
-=======
->>>>>>> fa7d5196
 			"authentication_method": schema.StringAttribute{
 				Description: "Method to pass authentication credentials: basic or bearer.",
 				Validators: []validator.String{
@@ -191,18 +155,9 @@
 
 	jobTF := convertClientModelToTFModel(dataTF.StackID.ValueString(), jobClientModel)
 
-<<<<<<< HEAD
-	//resp.State.Set(ctx, jobTF)
-
-	//Set only non-sensitive attributes
-	resp.State.SetAttribute(ctx, path.Root("stack_id"), jobTF.StackID)
-	resp.State.SetAttribute(ctx, path.Root("name"), jobTF.Name)
-	resp.State.SetAttribute(ctx, path.Root("enabled"), jobTF.Enabled)
-=======
 	// Set only non-sensitive attributes
 	resp.State.SetAttribute(ctx, path.Root("stack_id"), jobTF.StackID)
 	resp.State.SetAttribute(ctx, path.Root("name"), jobTF.Name)
->>>>>>> fa7d5196
 	resp.State.SetAttribute(ctx, path.Root("authentication_method"), jobTF.AuthenticationMethod)
 	resp.State.SetAttribute(ctx, path.Root("url"), jobTF.URL)
 	resp.State.SetAttribute(ctx, path.Root("scrape_interval_seconds"), jobTF.ScrapeIntervalSeconds)
