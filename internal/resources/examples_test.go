--- conflicted
+++ resolved
@@ -84,19 +84,19 @@
 			},
 		},
 		{
-<<<<<<< HEAD
 			category: "Cloud Provider",
 			testCheck: func(t *testing.T, filename string) {
 				t.Skip() // TODO: Make all examples work
 				testutils.CheckCloudInstanceTestsEnabled(t)
-=======
+			},
+		},
+		{
 			category: "Connections",
 			testCheck: func(t *testing.T, filename string) {
 				// This satisfies the CI requirement to have this category present.
 				// The examples in Connections metrics endpoint cannot be tested remotely because the metrics scrape url
 				// is for demonstrative purposes only; it's not a real metrics scrape-able endpoint.
 				t.Skip()
->>>>>>> ad25130f
 			},
 		},
 	} {
