package provider

import (
	"context"

	"fmt"
	"strings"

	"github.com/hashicorp/terraform-plugin-sdk/v2/diag"
	"github.com/hashicorp/terraform-plugin-sdk/v2/helper/schema"
	"github.com/hashicorp/terraform-plugin-sdk/v2/helper/validation"

	"github.com/grafana/terraform-provider-grafana/internal/resources/cloud"
	"github.com/grafana/terraform-provider-grafana/internal/resources/grafana"
	"github.com/grafana/terraform-provider-grafana/internal/resources/machinelearning"
	"github.com/grafana/terraform-provider-grafana/internal/resources/oncall"
	"github.com/grafana/terraform-provider-grafana/internal/resources/slo"
	"github.com/grafana/terraform-provider-grafana/internal/resources/syntheticmonitoring"
	"github.com/hashicorp/terraform-plugin-framework/attr"
	"github.com/hashicorp/terraform-plugin-framework/types"
)

func init() {
	schema.DescriptionKind = schema.StringMarkdown
	schema.SchemaDescriptionBuilder = func(s *schema.Schema) string {
		desc := s.Description
		if s.Default != nil {
			desc += fmt.Sprintf(" Defaults to `%v`.", s.Default)
		}
		return strings.TrimSpace(desc)
	}
}

// Provider returns a terraform-provider-sdk2 provider.
// This is the deprecated way of creating a provider, and should only be used for legacy resources.
func Provider(version string) *schema.Provider {
	var (
		// Resources that require the Grafana client to exist.
<<<<<<< HEAD
		grafanaClientResources = addResourcesMetadataValidation(grafanaClientPresent, map[string]*schema.Resource{
			// Grafana
			"grafana_annotation":                 grafana.ResourceAnnotation(),
			"grafana_api_key":                    grafana.ResourceAPIKey(),
			"grafana_contact_point":              grafana.ResourceContactPoint(),
			"grafana_dashboard":                  grafana.ResourceDashboard(),
			"grafana_dashboard_public":           grafana.ResourcePublicDashboard(),
			"grafana_dashboard_permission":       grafana.ResourceDashboardPermission(),
			"grafana_data_source":                grafana.ResourceDataSource(),
			"grafana_data_source_permission":     grafana.ResourceDatasourcePermission(),
			"grafana_folder":                     grafana.ResourceFolder(),
			"grafana_folder_permission":          grafana.ResourceFolderPermission(),
			"grafana_library_panel":              grafana.ResourceLibraryPanel(),
			"grafana_message_template":           grafana.ResourceMessageTemplate(),
			"grafana_mute_timing":                grafana.ResourceMuteTiming(),
			"grafana_notification_policy":        grafana.ResourceNotificationPolicy(),
			"grafana_organization":               grafana.ResourceOrganization(),
			"grafana_organization_preferences":   grafana.ResourceOrganizationPreferences(),
			"grafana_playlist":                   grafana.ResourcePlaylist(),
			"grafana_report":                     grafana.ResourceReport(),
			"grafana_role":                       grafana.ResourceRole(),
			"grafana_role_assignment":            grafana.ResourceRoleAssignment(),
			"grafana_rule_group":                 grafana.ResourceRuleGroup(),
			"grafana_team":                       grafana.ResourceTeam(),
			"grafana_team_external_group":        grafana.ResourceTeamExternalGroup(),
			"grafana_service_account_token":      grafana.ResourceServiceAccountToken(),
			"grafana_service_account":            grafana.ResourceServiceAccount(),
			"grafana_service_account_permission": grafana.ResourceServiceAccountPermission(),
			"grafana_sso_settings":               grafana.ResourceSSOSettings(),
			"grafana_user":                       grafana.ResourceUser(),

			// Machine Learning
			"grafana_machine_learning_job":              machinelearning.ResourceJob(),
			"grafana_machine_learning_holiday":          machinelearning.ResourceHoliday(),
			"grafana_machine_learning_outlier_detector": machinelearning.ResourceOutlierDetector(),

			// SLO
			"grafana_slo": slo.ResourceSlo(),
		})
=======
		grafanaClientResources = addCreateReadResourcesMetadataValidation(
			readGrafanaClientValidation,
			createGrafanaClientValidation,
			map[string]*schema.Resource{
				// Grafana
				"grafana_annotation":                 grafana.ResourceAnnotation(),
				"grafana_api_key":                    grafana.ResourceAPIKey(),
				"grafana_contact_point":              grafana.ResourceContactPoint(),
				"grafana_dashboard":                  grafana.ResourceDashboard(),
				"grafana_dashboard_public":           grafana.ResourcePublicDashboard(),
				"grafana_dashboard_permission":       grafana.ResourceDashboardPermission(),
				"grafana_data_source":                grafana.ResourceDataSource(),
				"grafana_data_source_permission":     grafana.ResourceDatasourcePermission(),
				"grafana_folder":                     grafana.ResourceFolder(),
				"grafana_folder_permission":          grafana.ResourceFolderPermission(),
				"grafana_library_panel":              grafana.ResourceLibraryPanel(),
				"grafana_message_template":           grafana.ResourceMessageTemplate(),
				"grafana_mute_timing":                grafana.ResourceMuteTiming(),
				"grafana_notification_policy":        grafana.ResourceNotificationPolicy(),
				"grafana_organization":               grafana.ResourceOrganization(),
				"grafana_organization_preferences":   grafana.ResourceOrganizationPreferences(),
				"grafana_playlist":                   grafana.ResourcePlaylist(),
				"grafana_report":                     grafana.ResourceReport(),
				"grafana_role":                       grafana.ResourceRole(),
				"grafana_role_assignment":            grafana.ResourceRoleAssignment(),
				"grafana_rule_group":                 grafana.ResourceRuleGroup(),
				"grafana_team":                       grafana.ResourceTeam(),
				"grafana_team_external_group":        grafana.ResourceTeamExternalGroup(),
				"grafana_service_account_token":      grafana.ResourceServiceAccountToken(),
				"grafana_service_account":            grafana.ResourceServiceAccount(),
				"grafana_service_account_permission": grafana.ResourceServiceAccountPermission(),
				"grafana_user":                       grafana.ResourceUser(),

				// Machine Learning
				"grafana_machine_learning_job":              machinelearning.ResourceJob(),
				"grafana_machine_learning_holiday":          machinelearning.ResourceHoliday(),
				"grafana_machine_learning_outlier_detector": machinelearning.ResourceOutlierDetector(),

				// SLO
				"grafana_slo": slo.ResourceSlo(),
			})
>>>>>>> 5a675e99

		// Resources that require the Synthetic Monitoring client to exist.
		smClientResources = addResourcesMetadataValidation(smClientPresent, map[string]*schema.Resource{
			"grafana_synthetic_monitoring_check": syntheticmonitoring.ResourceCheck(),
			"grafana_synthetic_monitoring_probe": syntheticmonitoring.ResourceProbe(),
		})

		// Resources that require the Cloud client to exist.
		cloudClientResources = addResourcesMetadataValidation(cloudClientPresent, map[string]*schema.Resource{
			"grafana_cloud_access_policy":               cloud.ResourceAccessPolicy(),
			"grafana_cloud_access_policy_token":         cloud.ResourceAccessPolicyToken(),
			"grafana_cloud_api_key":                     cloud.ResourceAPIKey(),
			"grafana_cloud_plugin_installation":         cloud.ResourcePluginInstallation(),
			"grafana_cloud_stack":                       cloud.ResourceStack(),
			"grafana_cloud_stack_api_key":               cloud.ResourceStackAPIKey(),
			"grafana_cloud_stack_service_account":       cloud.ResourceStackServiceAccount(),
			"grafana_cloud_stack_service_account_token": cloud.ResourceStackServiceAccountToken(),
			"grafana_synthetic_monitoring_installation": cloud.ResourceInstallation(),
		})

		// Resources that require the OnCall client to exist.
		onCallClientResources = addResourcesMetadataValidation(onCallClientPresent, map[string]*schema.Resource{
			"grafana_oncall_integration":      oncall.ResourceIntegration(),
			"grafana_oncall_route":            oncall.ResourceRoute(),
			"grafana_oncall_escalation_chain": oncall.ResourceEscalationChain(),
			"grafana_oncall_escalation":       oncall.ResourceEscalation(),
			"grafana_oncall_on_call_shift":    oncall.ResourceOnCallShift(),
			"grafana_oncall_schedule":         oncall.ResourceSchedule(),
			"grafana_oncall_outgoing_webhook": oncall.ResourceOutgoingWebhook(),
		})

		// Datasources that require the Grafana client to exist.
		grafanaClientDatasources = addCreateReadResourcesMetadataValidation(
			readGrafanaClientValidation,
			createGrafanaClientValidation,
			map[string]*schema.Resource{
				"grafana_dashboard":                grafana.DatasourceDashboard(),
				"grafana_dashboards":               grafana.DatasourceDashboards(),
				"grafana_data_source":              grafana.DatasourceDatasource(),
				"grafana_folder":                   grafana.DatasourceFolder(),
				"grafana_folders":                  grafana.DatasourceFolders(),
				"grafana_library_panel":            grafana.DatasourceLibraryPanel(),
				"grafana_user":                     grafana.DatasourceUser(),
				"grafana_users":                    grafana.DatasourceUsers(),
				"grafana_role":                     grafana.DatasourceRole(),
				"grafana_service_account":          grafana.DatasourceServiceAccount(),
				"grafana_team":                     grafana.DatasourceTeam(),
				"grafana_organization":             grafana.DatasourceOrganization(),
				"grafana_organization_preferences": grafana.DatasourceOrganizationPreferences(),

				// SLO
				"grafana_slos": slo.DatasourceSlo(),
			})

		// Datasources that require the Synthetic Monitoring client to exist.
		smClientDatasources = addResourcesMetadataValidation(smClientPresent, map[string]*schema.Resource{
			"grafana_synthetic_monitoring_probe":  syntheticmonitoring.DataSourceProbe(),
			"grafana_synthetic_monitoring_probes": syntheticmonitoring.DataSourceProbes(),
		})

		// Datasources that require the Cloud client to exist.
		cloudClientDatasources = addResourcesMetadataValidation(cloudClientPresent, map[string]*schema.Resource{
			"grafana_cloud_ips":          cloud.DataSourceIPs(),
			"grafana_cloud_organization": cloud.DataSourceOrganization(),
			"grafana_cloud_stack":        cloud.DataSourceStack(),
		})

		// Datasources that require the OnCall client to exist.
		onCallClientDatasources = addResourcesMetadataValidation(onCallClientPresent, map[string]*schema.Resource{
			"grafana_oncall_user":             oncall.DataSourceUser(),
			"grafana_oncall_escalation_chain": oncall.DataSourceEscalationChain(),
			"grafana_oncall_schedule":         oncall.DataSourceSchedule(),
			"grafana_oncall_slack_channel":    oncall.DataSourceSlackChannel(),
			"grafana_oncall_action":           oncall.DataSourceAction(), // deprecated
			"grafana_oncall_outgoing_webhook": oncall.DataSourceOutgoingWebhook(),
			"grafana_oncall_user_group":       oncall.DataSourceUserGroup(),
			"grafana_oncall_team":             oncall.DataSourceTeam(),
		})
	)

	p := &schema.Provider{
		Schema: map[string]*schema.Schema{
			"url": {
				Type:         schema.TypeString,
				Optional:     true,
				Description:  "The root URL of a Grafana server. May alternatively be set via the `GRAFANA_URL` environment variable.",
				ValidateFunc: validation.IsURLWithHTTPorHTTPS,
			},
			"auth": {
				Type:        schema.TypeString,
				Optional:    true,
				Sensitive:   true,
				Description: "API token, basic auth in the `username:password` format or `anonymous` (string literal). May alternatively be set via the `GRAFANA_AUTH` environment variable.",
			},
			"http_headers": {
				Type:        schema.TypeMap,
				Optional:    true,
				Sensitive:   true,
				Elem:        &schema.Schema{Type: schema.TypeString},
				Description: "Optional. HTTP headers mapping keys to values used for accessing the Grafana and Grafana Cloud APIs. May alternatively be set via the `GRAFANA_HTTP_HEADERS` environment variable in JSON format.",
			},
			"retries": {
				Type:        schema.TypeInt,
				Optional:    true,
				Description: "The amount of retries to use for Grafana API and Grafana Cloud API calls. May alternatively be set via the `GRAFANA_RETRIES` environment variable.",
			},
			"retry_status_codes": {
				Type:        schema.TypeSet,
				Optional:    true,
				Description: "The status codes to retry on for Grafana API and Grafana Cloud API calls. Use `x` as a digit wildcard. Defaults to 429 and 5xx. May alternatively be set via the `GRAFANA_RETRY_STATUS_CODES` environment variable.",
				Elem:        &schema.Schema{Type: schema.TypeString},
			},
			"retry_wait": {
				Type:        schema.TypeInt,
				Optional:    true,
				Description: "The amount of time in seconds to wait between retries for Grafana API and Grafana Cloud API calls. May alternatively be set via the `GRAFANA_RETRY_WAIT` environment variable.",
			},
			"org_id": {
				Type:        schema.TypeInt,
				Optional:    true,
				Deprecated:  "Use the `org_id` attributes on resources instead.",
				Description: "Deprecated: Use the `org_id` attributes on resources instead.",
			},
			"tls_key": {
				Type:        schema.TypeString,
				Optional:    true,
				Description: "Client TLS key (file path or literal value) to use to authenticate to the Grafana server. May alternatively be set via the `GRAFANA_TLS_KEY` environment variable.",
			},
			"tls_cert": {
				Type:        schema.TypeString,
				Optional:    true,
				Description: "Client TLS certificate (file path or literal value) to use to authenticate to the Grafana server. May alternatively be set via the `GRAFANA_TLS_CERT` environment variable.",
			},
			"ca_cert": {
				Type:        schema.TypeString,
				Optional:    true,
				Description: "Certificate CA bundle (file path or literal value) to use to verify the Grafana server's certificate. May alternatively be set via the `GRAFANA_CA_CERT` environment variable.",
			},
			"insecure_skip_verify": {
				Type:        schema.TypeBool,
				Optional:    true,
				Description: "Skip TLS certificate verification. May alternatively be set via the `GRAFANA_INSECURE_SKIP_VERIFY` environment variable.",
			},

			"cloud_api_key": {
				Type:        schema.TypeString,
				Optional:    true,
				Sensitive:   true,
				Description: "Access Policy Token (or API key) for Grafana Cloud. May alternatively be set via the `GRAFANA_CLOUD_API_KEY` environment variable.",
			},
			"cloud_api_url": {
				Type:         schema.TypeString,
				Optional:     true,
				DefaultFunc:  schema.EnvDefaultFunc("GRAFANA_CLOUD_API_URL", "https://grafana.com"),
				Description:  "Grafana Cloud's API URL. May alternatively be set via the `GRAFANA_CLOUD_API_URL` environment variable.",
				ValidateFunc: validation.IsURLWithHTTPorHTTPS,
			},

			"sm_access_token": {
				Type:        schema.TypeString,
				Optional:    true,
				Sensitive:   true,
				Description: "A Synthetic Monitoring access token. May alternatively be set via the `GRAFANA_SM_ACCESS_TOKEN` environment variable.",
			},
			"sm_url": {
				Type:         schema.TypeString,
				Optional:     true,
				Description:  "Synthetic monitoring backend address. May alternatively be set via the `GRAFANA_SM_URL` environment variable. The correct value for each service region is cited in the [Synthetic Monitoring documentation](https://grafana.com/docs/grafana-cloud/monitor-public-endpoints/private-probes/#probe-api-server-url). Note the `sm_url` value is optional, but it must correspond with the value specified as the `region_slug` in the `grafana_cloud_stack` resource. Also note that when a Terraform configuration contains multiple provider instances managing SM resources associated with the same Grafana stack, specifying an explicit `sm_url` set to the same value for each provider ensures all providers interact with the same SM API.",
				ValidateFunc: validation.IsURLWithHTTPorHTTPS,
			},
			"store_dashboard_sha256": {
				Type:        schema.TypeBool,
				Optional:    true,
				Description: "Set to true if you want to save only the sha256sum instead of complete dashboard model JSON in the tfstate.",
			},

			"oncall_access_token": {
				Type:        schema.TypeString,
				Optional:    true,
				Sensitive:   true,
				Description: "A Grafana OnCall access token. May alternatively be set via the `GRAFANA_ONCALL_ACCESS_TOKEN` environment variable.",
			},
			"oncall_url": {
				Type:         schema.TypeString,
				Optional:     true,
				Description:  "An Grafana OnCall backend address. May alternatively be set via the `GRAFANA_ONCALL_URL` environment variable.",
				ValidateFunc: validation.IsURLWithHTTPorHTTPS,
			},
		},

		ResourcesMap: mergeResourceMaps(
			grafanaClientResources,
			smClientResources,
			onCallClientResources,
			cloudClientResources,
		),

		DataSourcesMap: mergeResourceMaps(
			grafanaClientDatasources,
			smClientDatasources,
			onCallClientDatasources,
			cloudClientDatasources,
		),
	}

	p.ConfigureContextFunc = configure(version, p)

	return p
}

func configure(version string, p *schema.Provider) func(context.Context, *schema.ResourceData) (interface{}, diag.Diagnostics) {
	return func(ctx context.Context, d *schema.ResourceData) (interface{}, diag.Diagnostics) {
		// Convert SDK config to "plugin-framework" format
		headers := types.MapNull(types.StringType)
		if v, ok := d.GetOk("http_headers"); ok {
			headersValue := map[string]attr.Value{}
			for k, v := range v.(map[string]interface{}) {
				headersValue[k] = types.StringValue(v.(string))
			}
			headers = types.MapValueMust(types.StringType, headersValue)
		}

		statusCodes := types.SetNull(types.StringType)
		if v, ok := d.GetOk("retry_status_codes"); ok {
			statusCodesValue := []attr.Value{}
			for _, v := range v.(*schema.Set).List() {
				statusCodesValue = append(statusCodesValue, types.StringValue(v.(string)))
			}
			statusCodes = types.SetValueMust(types.StringType, statusCodesValue)
		}

		cfg := frameworkProviderConfig{
			Auth:                 stringValueOrNull(d, "auth"),
			URL:                  stringValueOrNull(d, "url"),
			OrgID:                int64ValueOrNull(d, "org_id"),
			TLSKey:               stringValueOrNull(d, "tls_key"),
			TLSCert:              stringValueOrNull(d, "tls_cert"),
			CACert:               stringValueOrNull(d, "ca_cert"),
			InsecureSkipVerify:   boolValueOrNull(d, "insecure_skip_verify"),
			CloudAPIKey:          stringValueOrNull(d, "cloud_api_key"),
			CloudAPIURL:          stringValueOrNull(d, "cloud_api_url"),
			SMAccessToken:        stringValueOrNull(d, "sm_access_token"),
			SMURL:                stringValueOrNull(d, "sm_url"),
			OncallAccessToken:    stringValueOrNull(d, "oncall_access_token"),
			OncallURL:            stringValueOrNull(d, "oncall_url"),
			StoreDashboardSha256: boolValueOrNull(d, "store_dashboard_sha256"),
			HTTPHeaders:          headers,
			Retries:              int64ValueOrNull(d, "retries"),
			RetryStatusCodes:     statusCodes,
			RetryWait:            types.Int64Value(int64(d.Get("retry_wait").(int))),
			UserAgent:            types.StringValue(p.UserAgent("terraform-provider-grafana", version)),
		}
		if err := cfg.SetDefaults(); err != nil {
			return nil, diag.FromErr(err)
		}

		clients, err := createClients(cfg)
		return clients, diag.FromErr(err)
	}
}

func stringValueOrNull(d *schema.ResourceData, key string) types.String {
	if v, ok := d.GetOk(key); ok {
		return types.StringValue(v.(string))
	}
	return types.StringNull()
}

func boolValueOrNull(d *schema.ResourceData, key string) types.Bool {
	if v, ok := d.GetOk(key); ok {
		return types.BoolValue(v.(bool))
	}
	return types.BoolNull()
}

func int64ValueOrNull(d *schema.ResourceData, key string) types.Int64 {
	if v, ok := d.GetOk(key); ok {
		return types.Int64Value(int64(v.(int)))
	}
	return types.Int64Null()
}

func mergeResourceMaps(maps ...map[string]*schema.Resource) map[string]*schema.Resource {
	result := make(map[string]*schema.Resource)
	for _, m := range maps {
		for k, v := range m {
			result[k] = v
		}
	}
	return result
}<|MERGE_RESOLUTION|>--- conflicted
+++ resolved
@@ -36,47 +36,6 @@
 func Provider(version string) *schema.Provider {
 	var (
 		// Resources that require the Grafana client to exist.
-<<<<<<< HEAD
-		grafanaClientResources = addResourcesMetadataValidation(grafanaClientPresent, map[string]*schema.Resource{
-			// Grafana
-			"grafana_annotation":                 grafana.ResourceAnnotation(),
-			"grafana_api_key":                    grafana.ResourceAPIKey(),
-			"grafana_contact_point":              grafana.ResourceContactPoint(),
-			"grafana_dashboard":                  grafana.ResourceDashboard(),
-			"grafana_dashboard_public":           grafana.ResourcePublicDashboard(),
-			"grafana_dashboard_permission":       grafana.ResourceDashboardPermission(),
-			"grafana_data_source":                grafana.ResourceDataSource(),
-			"grafana_data_source_permission":     grafana.ResourceDatasourcePermission(),
-			"grafana_folder":                     grafana.ResourceFolder(),
-			"grafana_folder_permission":          grafana.ResourceFolderPermission(),
-			"grafana_library_panel":              grafana.ResourceLibraryPanel(),
-			"grafana_message_template":           grafana.ResourceMessageTemplate(),
-			"grafana_mute_timing":                grafana.ResourceMuteTiming(),
-			"grafana_notification_policy":        grafana.ResourceNotificationPolicy(),
-			"grafana_organization":               grafana.ResourceOrganization(),
-			"grafana_organization_preferences":   grafana.ResourceOrganizationPreferences(),
-			"grafana_playlist":                   grafana.ResourcePlaylist(),
-			"grafana_report":                     grafana.ResourceReport(),
-			"grafana_role":                       grafana.ResourceRole(),
-			"grafana_role_assignment":            grafana.ResourceRoleAssignment(),
-			"grafana_rule_group":                 grafana.ResourceRuleGroup(),
-			"grafana_team":                       grafana.ResourceTeam(),
-			"grafana_team_external_group":        grafana.ResourceTeamExternalGroup(),
-			"grafana_service_account_token":      grafana.ResourceServiceAccountToken(),
-			"grafana_service_account":            grafana.ResourceServiceAccount(),
-			"grafana_service_account_permission": grafana.ResourceServiceAccountPermission(),
-			"grafana_sso_settings":               grafana.ResourceSSOSettings(),
-			"grafana_user":                       grafana.ResourceUser(),
-
-			// Machine Learning
-			"grafana_machine_learning_job":              machinelearning.ResourceJob(),
-			"grafana_machine_learning_holiday":          machinelearning.ResourceHoliday(),
-			"grafana_machine_learning_outlier_detector": machinelearning.ResourceOutlierDetector(),
-
-			// SLO
-			"grafana_slo": slo.ResourceSlo(),
-		})
-=======
 		grafanaClientResources = addCreateReadResourcesMetadataValidation(
 			readGrafanaClientValidation,
 			createGrafanaClientValidation,
@@ -108,6 +67,7 @@
 				"grafana_service_account_token":      grafana.ResourceServiceAccountToken(),
 				"grafana_service_account":            grafana.ResourceServiceAccount(),
 				"grafana_service_account_permission": grafana.ResourceServiceAccountPermission(),
+				"grafana_sso_settings":               grafana.ResourceSSOSettings(),
 				"grafana_user":                       grafana.ResourceUser(),
 
 				// Machine Learning
@@ -118,7 +78,6 @@
 				// SLO
 				"grafana_slo": slo.ResourceSlo(),
 			})
->>>>>>> 5a675e99
 
 		// Resources that require the Synthetic Monitoring client to exist.
 		smClientResources = addResourcesMetadataValidation(smClientPresent, map[string]*schema.Resource{
