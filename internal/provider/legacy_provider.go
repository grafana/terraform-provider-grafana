package provider

import (
	"context"

	"fmt"
	"strings"

	"github.com/hashicorp/terraform-plugin-sdk/v2/diag"
	"github.com/hashicorp/terraform-plugin-sdk/v2/helper/schema"
	"github.com/hashicorp/terraform-plugin-sdk/v2/helper/validation"

	"github.com/grafana/terraform-provider-grafana/internal/resources/cloud"
	"github.com/grafana/terraform-provider-grafana/internal/resources/grafana"
	"github.com/grafana/terraform-provider-grafana/internal/resources/machinelearning"
	"github.com/grafana/terraform-provider-grafana/internal/resources/oncall"
	"github.com/grafana/terraform-provider-grafana/internal/resources/slo"
	"github.com/grafana/terraform-provider-grafana/internal/resources/syntheticmonitoring"
	"github.com/hashicorp/terraform-plugin-framework/attr"
	"github.com/hashicorp/terraform-plugin-framework/types"
)

func init() {
	schema.DescriptionKind = schema.StringMarkdown
	schema.SchemaDescriptionBuilder = func(s *schema.Schema) string {
		desc := s.Description
		if s.Default != nil {
			desc += fmt.Sprintf(" Defaults to `%v`.", s.Default)
		}
		return strings.TrimSpace(desc)
	}
}

// Provider returns a terraform-provider-sdk2 provider.
// This is the deprecated way of creating a provider, and should only be used for legacy resources.
func Provider(version string) *schema.Provider {
	var (
		// Resources that require the Grafana client to exist.
		grafanaClientResources = addCreateReadResourcesMetadataValidation(
			readGrafanaClientValidation,
			createGrafanaClientValidation,
			map[string]*schema.Resource{
				// Grafana
				"grafana_annotation":                 grafana.ResourceAnnotation(),
				"grafana_api_key":                    grafana.ResourceAPIKey(),
				"grafana_contact_point":              grafana.ResourceContactPoint(),
				"grafana_dashboard":                  grafana.ResourceDashboard(),
				"grafana_dashboard_public":           grafana.ResourcePublicDashboard(),
				"grafana_dashboard_permission":       grafana.ResourceDashboardPermission(),
				"grafana_data_source":                grafana.ResourceDataSource(),
				"grafana_data_source_permission":     grafana.ResourceDatasourcePermission(),
				"grafana_folder":                     grafana.ResourceFolder(),
				"grafana_folder_permission":          grafana.ResourceFolderPermission(),
				"grafana_library_panel":              grafana.ResourceLibraryPanel(),
				"grafana_message_template":           grafana.ResourceMessageTemplate(),
				"grafana_mute_timing":                grafana.ResourceMuteTiming(),
				"grafana_notification_policy":        grafana.ResourceNotificationPolicy(),
				"grafana_organization":               grafana.ResourceOrganization(),
				"grafana_organization_preferences":   grafana.ResourceOrganizationPreferences(),
				"grafana_playlist":                   grafana.ResourcePlaylist(),
				"grafana_report":                     grafana.ResourceReport(),
				"grafana_role":                       grafana.ResourceRole(),
				"grafana_role_assignment":            grafana.ResourceRoleAssignment(),
				"grafana_rule_group":                 grafana.ResourceRuleGroup(),
				"grafana_team":                       grafana.ResourceTeam(),
				"grafana_team_external_group":        grafana.ResourceTeamExternalGroup(),
				"grafana_service_account_token":      grafana.ResourceServiceAccountToken(),
				"grafana_service_account":            grafana.ResourceServiceAccount(),
				"grafana_service_account_permission": grafana.ResourceServiceAccountPermission(),
				"grafana_sso_settings":               grafana.ResourceSSOSettings(),
				"grafana_user":                       grafana.ResourceUser(),

<<<<<<< HEAD
				// Machine Learning
				"grafana_machine_learning_job":              machinelearning.ResourceJob(),
				"grafana_machine_learning_holiday":          machinelearning.ResourceHoliday(),
				"grafana_machine_learning_outlier_detector": machinelearning.ResourceOutlierDetector(),
=======
				// SLO
				"grafana_slo": slo.ResourceSlo(),
>>>>>>> 791c195d
			})

		// Resources that require the Synthetic Monitoring client to exist.
		smClientResources = addResourcesMetadataValidation(smClientPresent, map[string]*schema.Resource{
			"grafana_synthetic_monitoring_check": syntheticmonitoring.ResourceCheck(),
			"grafana_synthetic_monitoring_probe": syntheticmonitoring.ResourceProbe(),
		})

		// Resources that require the Cloud client to exist.
		cloudClientResources = addResourcesMetadataValidation(cloudClientPresent, map[string]*schema.Resource{
			"grafana_cloud_access_policy":               cloud.ResourceAccessPolicy(),
			"grafana_cloud_access_policy_token":         cloud.ResourceAccessPolicyToken(),
			"grafana_cloud_api_key":                     cloud.ResourceAPIKey(),
			"grafana_cloud_plugin_installation":         cloud.ResourcePluginInstallation(),
			"grafana_cloud_stack":                       cloud.ResourceStack(),
			"grafana_cloud_stack_api_key":               cloud.ResourceStackAPIKey(),
			"grafana_cloud_stack_service_account":       cloud.ResourceStackServiceAccount(),
			"grafana_cloud_stack_service_account_token": cloud.ResourceStackServiceAccountToken(),
			"grafana_synthetic_monitoring_installation": cloud.ResourceInstallation(),
		})

		// Resources that require the OnCall client to exist.
		onCallClientResources = addResourcesMetadataValidation(onCallClientPresent, map[string]*schema.Resource{
			"grafana_oncall_integration":      oncall.ResourceIntegration(),
			"grafana_oncall_route":            oncall.ResourceRoute(),
			"grafana_oncall_escalation_chain": oncall.ResourceEscalationChain(),
			"grafana_oncall_escalation":       oncall.ResourceEscalation(),
			"grafana_oncall_on_call_shift":    oncall.ResourceOnCallShift(),
			"grafana_oncall_schedule":         oncall.ResourceSchedule(),
			"grafana_oncall_outgoing_webhook": oncall.ResourceOutgoingWebhook(),
		})

		// Datasources that require the Grafana client to exist.
		grafanaClientDatasources = addCreateReadResourcesMetadataValidation(
			readGrafanaClientValidation,
			createGrafanaClientValidation,
			map[string]*schema.Resource{
				"grafana_dashboard":                grafana.DatasourceDashboard(),
				"grafana_dashboards":               grafana.DatasourceDashboards(),
				"grafana_data_source":              grafana.DatasourceDatasource(),
				"grafana_folder":                   grafana.DatasourceFolder(),
				"grafana_folders":                  grafana.DatasourceFolders(),
				"grafana_library_panel":            grafana.DatasourceLibraryPanel(),
				"grafana_user":                     grafana.DatasourceUser(),
				"grafana_users":                    grafana.DatasourceUsers(),
				"grafana_role":                     grafana.DatasourceRole(),
				"grafana_service_account":          grafana.DatasourceServiceAccount(),
				"grafana_team":                     grafana.DatasourceTeam(),
				"grafana_organization":             grafana.DatasourceOrganization(),
				"grafana_organization_preferences": grafana.DatasourceOrganizationPreferences(),
			})

		// Datasources that require the Synthetic Monitoring client to exist.
		smClientDatasources = addResourcesMetadataValidation(smClientPresent, map[string]*schema.Resource{
			"grafana_synthetic_monitoring_probe":  syntheticmonitoring.DataSourceProbe(),
			"grafana_synthetic_monitoring_probes": syntheticmonitoring.DataSourceProbes(),
		})

		// Datasources that require the Cloud client to exist.
		cloudClientDatasources = addResourcesMetadataValidation(cloudClientPresent, map[string]*schema.Resource{
			"grafana_cloud_ips":          cloud.DataSourceIPs(),
			"grafana_cloud_organization": cloud.DataSourceOrganization(),
			"grafana_cloud_stack":        cloud.DataSourceStack(),
		})

		// Datasources that require the OnCall client to exist.
		onCallClientDatasources = addResourcesMetadataValidation(onCallClientPresent, map[string]*schema.Resource{
			"grafana_oncall_user":             oncall.DataSourceUser(),
			"grafana_oncall_escalation_chain": oncall.DataSourceEscalationChain(),
			"grafana_oncall_schedule":         oncall.DataSourceSchedule(),
			"grafana_oncall_slack_channel":    oncall.DataSourceSlackChannel(),
			"grafana_oncall_action":           oncall.DataSourceAction(), // deprecated
			"grafana_oncall_outgoing_webhook": oncall.DataSourceOutgoingWebhook(),
			"grafana_oncall_user_group":       oncall.DataSourceUserGroup(),
			"grafana_oncall_team":             oncall.DataSourceTeam(),
		})
	)

	p := &schema.Provider{
		Schema: map[string]*schema.Schema{
			"url": {
				Type:         schema.TypeString,
				Optional:     true,
				Description:  "The root URL of a Grafana server. May alternatively be set via the `GRAFANA_URL` environment variable.",
				ValidateFunc: validation.IsURLWithHTTPorHTTPS,
			},
			"auth": {
				Type:        schema.TypeString,
				Optional:    true,
				Sensitive:   true,
				Description: "API token, basic auth in the `username:password` format or `anonymous` (string literal). May alternatively be set via the `GRAFANA_AUTH` environment variable.",
			},
			"http_headers": {
				Type:        schema.TypeMap,
				Optional:    true,
				Sensitive:   true,
				Elem:        &schema.Schema{Type: schema.TypeString},
				Description: "Optional. HTTP headers mapping keys to values used for accessing the Grafana and Grafana Cloud APIs. May alternatively be set via the `GRAFANA_HTTP_HEADERS` environment variable in JSON format.",
			},
			"retries": {
				Type:        schema.TypeInt,
				Optional:    true,
				Description: "The amount of retries to use for Grafana API and Grafana Cloud API calls. May alternatively be set via the `GRAFANA_RETRIES` environment variable.",
			},
			"retry_status_codes": {
				Type:        schema.TypeSet,
				Optional:    true,
				Description: "The status codes to retry on for Grafana API and Grafana Cloud API calls. Use `x` as a digit wildcard. Defaults to 429 and 5xx. May alternatively be set via the `GRAFANA_RETRY_STATUS_CODES` environment variable.",
				Elem:        &schema.Schema{Type: schema.TypeString},
			},
			"retry_wait": {
				Type:        schema.TypeInt,
				Optional:    true,
				Description: "The amount of time in seconds to wait between retries for Grafana API and Grafana Cloud API calls. May alternatively be set via the `GRAFANA_RETRY_WAIT` environment variable.",
			},
			"org_id": {
				Type:        schema.TypeInt,
				Optional:    true,
				Deprecated:  "Use the `org_id` attributes on resources instead.",
				Description: "Deprecated: Use the `org_id` attributes on resources instead.",
			},
			"tls_key": {
				Type:        schema.TypeString,
				Optional:    true,
				Description: "Client TLS key (file path or literal value) to use to authenticate to the Grafana server. May alternatively be set via the `GRAFANA_TLS_KEY` environment variable.",
			},
			"tls_cert": {
				Type:        schema.TypeString,
				Optional:    true,
				Description: "Client TLS certificate (file path or literal value) to use to authenticate to the Grafana server. May alternatively be set via the `GRAFANA_TLS_CERT` environment variable.",
			},
			"ca_cert": {
				Type:        schema.TypeString,
				Optional:    true,
				Description: "Certificate CA bundle (file path or literal value) to use to verify the Grafana server's certificate. May alternatively be set via the `GRAFANA_CA_CERT` environment variable.",
			},
			"insecure_skip_verify": {
				Type:        schema.TypeBool,
				Optional:    true,
				Description: "Skip TLS certificate verification. May alternatively be set via the `GRAFANA_INSECURE_SKIP_VERIFY` environment variable.",
			},

			"cloud_access_policy_token": {
				Type:          schema.TypeString,
				Optional:      true,
				Sensitive:     true,
				ConflictsWith: []string{"cloud_api_key"},
				Description:   "Access Policy Token for Grafana Cloud. May alternatively be set via the `GRAFANA_CLOUD_ACCESS_POLICY_TOKEN` environment variable.",
			},
			"cloud_api_key": {
				Type:        schema.TypeString,
				Optional:    true,
				Sensitive:   true,
				Deprecated:  "Use `cloud_access_policy_token` instead.",
				Description: "Deprecated: Use `cloud_access_policy_token` instead.",
			},
			"cloud_api_url": {
				Type:         schema.TypeString,
				Optional:     true,
				Description:  "Grafana Cloud's API URL. May alternatively be set via the `GRAFANA_CLOUD_API_URL` environment variable.",
				ValidateFunc: validation.IsURLWithHTTPorHTTPS,
			},

			"sm_access_token": {
				Type:        schema.TypeString,
				Optional:    true,
				Sensitive:   true,
				Description: "A Synthetic Monitoring access token. May alternatively be set via the `GRAFANA_SM_ACCESS_TOKEN` environment variable.",
			},
			"sm_url": {
				Type:         schema.TypeString,
				Optional:     true,
				Description:  "Synthetic monitoring backend address. May alternatively be set via the `GRAFANA_SM_URL` environment variable. The correct value for each service region is cited in the [Synthetic Monitoring documentation](https://grafana.com/docs/grafana-cloud/monitor-public-endpoints/private-probes/#probe-api-server-url). Note the `sm_url` value is optional, but it must correspond with the value specified as the `region_slug` in the `grafana_cloud_stack` resource. Also note that when a Terraform configuration contains multiple provider instances managing SM resources associated with the same Grafana stack, specifying an explicit `sm_url` set to the same value for each provider ensures all providers interact with the same SM API.",
				ValidateFunc: validation.IsURLWithHTTPorHTTPS,
			},
			"store_dashboard_sha256": {
				Type:        schema.TypeBool,
				Optional:    true,
				Description: "Set to true if you want to save only the sha256sum instead of complete dashboard model JSON in the tfstate.",
			},

			"oncall_access_token": {
				Type:        schema.TypeString,
				Optional:    true,
				Sensitive:   true,
				Description: "A Grafana OnCall access token. May alternatively be set via the `GRAFANA_ONCALL_ACCESS_TOKEN` environment variable.",
			},
			"oncall_url": {
				Type:         schema.TypeString,
				Optional:     true,
				Description:  "An Grafana OnCall backend address. May alternatively be set via the `GRAFANA_ONCALL_URL` environment variable.",
				ValidateFunc: validation.IsURLWithHTTPorHTTPS,
			},
		},

		ResourcesMap: mergeResourceMaps(
			grafanaClientResources,
<<<<<<< HEAD
			slo.ResourcesMap,
=======
			machinelearning.ResourcesMap,
>>>>>>> 791c195d
			smClientResources,
			onCallClientResources,
			cloudClientResources,
		),

		DataSourcesMap: mergeResourceMaps(
			grafanaClientDatasources,
<<<<<<< HEAD
			slo.DatasourcesMap,
=======
			machinelearning.DatasourcesMap,
>>>>>>> 791c195d
			smClientDatasources,
			onCallClientDatasources,
			cloudClientDatasources,
		),
	}

	p.ConfigureContextFunc = configure(version, p)

	return p
}

func configure(version string, p *schema.Provider) func(context.Context, *schema.ResourceData) (interface{}, diag.Diagnostics) {
	return func(ctx context.Context, d *schema.ResourceData) (interface{}, diag.Diagnostics) {
		// Convert SDK config to "plugin-framework" format
		headers := types.MapNull(types.StringType)
		if v, ok := d.GetOk("http_headers"); ok {
			headersValue := map[string]attr.Value{}
			for k, v := range v.(map[string]interface{}) {
				headersValue[k] = types.StringValue(v.(string))
			}
			headers = types.MapValueMust(types.StringType, headersValue)
		}

		statusCodes := types.SetNull(types.StringType)
		if v, ok := d.GetOk("retry_status_codes"); ok {
			statusCodesValue := []attr.Value{}
			for _, v := range v.(*schema.Set).List() {
				statusCodesValue = append(statusCodesValue, types.StringValue(v.(string)))
			}
			statusCodes = types.SetValueMust(types.StringType, statusCodesValue)
		}

		cfg := frameworkProviderConfig{
			Auth:                   stringValueOrNull(d, "auth"),
			URL:                    stringValueOrNull(d, "url"),
			OrgID:                  int64ValueOrNull(d, "org_id"),
			TLSKey:                 stringValueOrNull(d, "tls_key"),
			TLSCert:                stringValueOrNull(d, "tls_cert"),
			CACert:                 stringValueOrNull(d, "ca_cert"),
			InsecureSkipVerify:     boolValueOrNull(d, "insecure_skip_verify"),
			CloudAccessPolicyToken: stringValueOrNull(d, "cloud_access_policy_token"),
			CloudAPIURL:            stringValueOrNull(d, "cloud_api_url"),
			SMAccessToken:          stringValueOrNull(d, "sm_access_token"),
			SMURL:                  stringValueOrNull(d, "sm_url"),
			OncallAccessToken:      stringValueOrNull(d, "oncall_access_token"),
			OncallURL:              stringValueOrNull(d, "oncall_url"),
			StoreDashboardSha256:   boolValueOrNull(d, "store_dashboard_sha256"),
			HTTPHeaders:            headers,
			Retries:                int64ValueOrNull(d, "retries"),
			RetryStatusCodes:       statusCodes,
			RetryWait:              types.Int64Value(int64(d.Get("retry_wait").(int))),
			UserAgent:              types.StringValue(p.UserAgent("terraform-provider-grafana", version)),
		}
		if cfg.CloudAccessPolicyToken.IsNull() {
			cfg.CloudAccessPolicyToken = stringValueOrNull(d, "cloud_api_key") // TODO: Remove once `cloud_api_key` is removed
		}
		if err := cfg.SetDefaults(); err != nil {
			return nil, diag.FromErr(err)
		}

		clients, err := createClients(cfg)
		return clients, diag.FromErr(err)
	}
}

func stringValueOrNull(d *schema.ResourceData, key string) types.String {
	if v, ok := d.GetOk(key); ok {
		return types.StringValue(v.(string))
	}
	return types.StringNull()
}

func boolValueOrNull(d *schema.ResourceData, key string) types.Bool {
	if v, ok := d.GetOk(key); ok {
		return types.BoolValue(v.(bool))
	}
	return types.BoolNull()
}

func int64ValueOrNull(d *schema.ResourceData, key string) types.Int64 {
	if v, ok := d.GetOk(key); ok {
		return types.Int64Value(int64(v.(int)))
	}
	return types.Int64Null()
}

func mergeResourceMaps(maps ...map[string]*schema.Resource) map[string]*schema.Resource {
	result := make(map[string]*schema.Resource)
	for _, m := range maps {
		for k, v := range m {
			result[k] = v
		}
	}
	return result
}<|MERGE_RESOLUTION|>--- conflicted
+++ resolved
@@ -69,16 +69,6 @@
 				"grafana_service_account_permission": grafana.ResourceServiceAccountPermission(),
 				"grafana_sso_settings":               grafana.ResourceSSOSettings(),
 				"grafana_user":                       grafana.ResourceUser(),
-
-<<<<<<< HEAD
-				// Machine Learning
-				"grafana_machine_learning_job":              machinelearning.ResourceJob(),
-				"grafana_machine_learning_holiday":          machinelearning.ResourceHoliday(),
-				"grafana_machine_learning_outlier_detector": machinelearning.ResourceOutlierDetector(),
-=======
-				// SLO
-				"grafana_slo": slo.ResourceSlo(),
->>>>>>> 791c195d
 			})
 
 		// Resources that require the Synthetic Monitoring client to exist.
@@ -276,11 +266,8 @@
 
 		ResourcesMap: mergeResourceMaps(
 			grafanaClientResources,
-<<<<<<< HEAD
-			slo.ResourcesMap,
-=======
 			machinelearning.ResourcesMap,
->>>>>>> 791c195d
+      slo.ResourcesMap,
 			smClientResources,
 			onCallClientResources,
 			cloudClientResources,
@@ -288,11 +275,8 @@
 
 		DataSourcesMap: mergeResourceMaps(
 			grafanaClientDatasources,
-<<<<<<< HEAD
-			slo.DatasourcesMap,
-=======
 			machinelearning.DatasourcesMap,
->>>>>>> 791c195d
+      slo.DatasourcesMap,
 			smClientDatasources,
 			onCallClientDatasources,
 			cloudClientDatasources,
