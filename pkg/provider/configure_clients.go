package provider

import (
	"crypto/tls"
	"crypto/x509"
	"errors"
	"fmt"
	"net/http"
	"net/url"
	"os"
	"strings"
	"syscall"
	"time"

	onCallAPI "github.com/grafana/amixr-api-go-client"
	"github.com/grafana/grafana-com-public-clients/go/gcom"
	goapi "github.com/grafana/grafana-openapi-client-go/client"
	"github.com/grafana/machine-learning-go-client/mlapi"
	"github.com/grafana/slo-openapi-client/go/slo"
	SMAPI "github.com/grafana/synthetic-monitoring-api-go-client"

	"github.com/go-openapi/strfmt"
<<<<<<< HEAD
	"github.com/grafana/terraform-provider-grafana/v3/internal/common"
	"github.com/grafana/terraform-provider-grafana/v3/internal/common/cloudproviderapi"
	"github.com/grafana/terraform-provider-grafana/v3/internal/resources/grafana"
=======
>>>>>>> ad25130f
	"github.com/hashicorp/go-retryablehttp"
	"github.com/hashicorp/terraform-plugin-framework/attr"
	"github.com/hashicorp/terraform-plugin-framework/types"

	"github.com/grafana/terraform-provider-grafana/v3/internal/common"
	"github.com/grafana/terraform-provider-grafana/v3/internal/common/connectionsapi"
	"github.com/grafana/terraform-provider-grafana/v3/internal/resources/grafana"
)

func CreateClients(providerConfig ProviderConfig) (*common.Client, error) {
	var err error
	c := &common.Client{}
	if !providerConfig.Auth.IsNull() && !providerConfig.URL.IsNull() {
		if err = createGrafanaAPIClient(c, providerConfig); err != nil {
			return nil, err
		}
		if err = createMLClient(c, providerConfig); err != nil {
			return nil, err
		}
		if err = createSLOClient(c, providerConfig); err != nil {
			return nil, err
		}
	}
	if !providerConfig.CloudAccessPolicyToken.IsNull() {
		if err := createCloudClient(c, providerConfig); err != nil {
			return nil, err
		}
	}
	if !providerConfig.SMAccessToken.IsNull() {
		c.SMAPI = SMAPI.NewClient(providerConfig.SMURL.ValueString(), providerConfig.SMAccessToken.ValueString(), getRetryClient(providerConfig))
	}
	if !providerConfig.OncallAccessToken.IsNull() {
		var onCallClient *onCallAPI.Client
		onCallClient, err = createOnCallClient(providerConfig)
		if err != nil {
			return nil, err
		}
		onCallClient.UserAgent = providerConfig.UserAgent.ValueString()
		c.OnCallClient = onCallClient
	}
<<<<<<< HEAD
	if !providerConfig.CloudProviderAccessToken.IsNull() {
		if err := createCloudProviderClient(c, providerConfig); err != nil {
=======
	if !providerConfig.ConnectionsAPIAccessToken.IsNull() {
		if err := createConnectionsClient(c, providerConfig); err != nil {
>>>>>>> ad25130f
			return nil, err
		}
	}

	grafana.StoreDashboardSHA256 = providerConfig.StoreDashboardSha256.ValueBool()

	return c, nil
}

func createGrafanaAPIClient(client *common.Client, providerConfig ProviderConfig) error {
	tlsClientConfig, err := parseTLSconfig(providerConfig)
	if err != nil {
		return err
	}

	client.GrafanaAPIURL = providerConfig.URL.ValueString()
	client.GrafanaAPIURLParsed, err = url.Parse(providerConfig.URL.ValueString())
	if err != nil {
		return fmt.Errorf("failed to parse API url: %v", err.Error())
	}

	if client.GrafanaAPIURLParsed.Scheme == "http" && strings.Contains(client.GrafanaAPIURLParsed.Host, "grafana.net") {
		return fmt.Errorf("http not supported in Grafana Cloud. Use the https scheme")
	}

	apiPath, err := url.JoinPath(client.GrafanaAPIURLParsed.Path, "api")
	if err != nil {
		return fmt.Errorf("failed to join API path: %v", err.Error())
	}

	userInfo, orgID, apiKey, err := parseAuth(providerConfig)
	if err != nil {
		return err
	}

	if orgID > 1 && apiKey != "" {
		return fmt.Errorf("org_id is only supported with basic auth. API keys are already org-scoped")
	}

	cfg := goapi.TransportConfig{
		Host:             client.GrafanaAPIURLParsed.Host,
		BasePath:         apiPath,
		Schemes:          []string{client.GrafanaAPIURLParsed.Scheme},
		NumRetries:       int(providerConfig.Retries.ValueInt64()),
		RetryTimeout:     time.Second * time.Duration(providerConfig.RetryWait.ValueInt64()),
		RetryStatusCodes: setToStringArray(providerConfig.RetryStatusCodes.Elements()),
		TLSConfig:        tlsClientConfig,
		BasicAuth:        userInfo,
		OrgID:            orgID,
		APIKey:           apiKey,
	}

	if cfg.HTTPHeaders, err = getHTTPHeadersMap(providerConfig); err != nil {
		return err
	}
	client.GrafanaAPI = goapi.NewHTTPClientWithConfig(strfmt.Default, &cfg)
	client.GrafanaAPIConfig = &cfg

	return nil
}

func createMLClient(client *common.Client, providerConfig ProviderConfig) error {
	mlcfg := mlapi.Config{
		BasicAuth:   client.GrafanaAPIConfig.BasicAuth,
		BearerToken: client.GrafanaAPIConfig.APIKey,
		Client:      getRetryClient(providerConfig),
	}
	mlURL := client.GrafanaAPIURL
	if !strings.HasSuffix(mlURL, "/") {
		mlURL += "/"
	}
	mlURL += "api/plugins/grafana-ml-app/resources"
	var err error
	client.MLAPI, err = mlapi.New(mlURL, mlcfg)
	return err
}

func createSLOClient(client *common.Client, providerConfig ProviderConfig) error {
	var err error

	sloConfig := slo.NewConfiguration()
	sloConfig.Host = client.GrafanaAPIURLParsed.Host
	sloConfig.Scheme = client.GrafanaAPIURLParsed.Scheme
	sloConfig.DefaultHeader, err = getHTTPHeadersMap(providerConfig)
	sloConfig.DefaultHeader["Authorization"] = "Bearer " + providerConfig.Auth.ValueString()
	sloConfig.HTTPClient = getRetryClient(providerConfig)
	client.SLOClient = slo.NewAPIClient(sloConfig)

	return err
}

func createCloudClient(client *common.Client, providerConfig ProviderConfig) error {
	openAPIConfig := gcom.NewConfiguration()
	parsedURL, err := url.Parse(providerConfig.CloudAPIURL.ValueString())
	if err != nil {
		return err
	}
	openAPIConfig.Host = parsedURL.Host
	openAPIConfig.Scheme = parsedURL.Scheme
	openAPIConfig.HTTPClient = getRetryClient(providerConfig)
	openAPIConfig.DefaultHeader["Authorization"] = "Bearer " + providerConfig.CloudAccessPolicyToken.ValueString()
	httpHeaders, err := getHTTPHeadersMap(providerConfig)
	if err != nil {
		return err
	}
	for k, v := range httpHeaders {
		openAPIConfig.DefaultHeader[k] = v
	}
	client.GrafanaCloudAPI = gcom.NewAPIClient(openAPIConfig)

	return nil
}

func createOnCallClient(providerConfig ProviderConfig) (*onCallAPI.Client, error) {
	return onCallAPI.New(providerConfig.OncallURL.ValueString(), providerConfig.OncallAccessToken.ValueString())
}

<<<<<<< HEAD
func createCloudProviderClient(client *common.Client, providerConfig ProviderConfig) error {
=======
func createConnectionsClient(client *common.Client, providerConfig ProviderConfig) error {
>>>>>>> ad25130f
	providerHeaders, err := getHTTPHeadersMap(providerConfig)
	if err != nil {
		return fmt.Errorf("failed to get provider default HTTP headers: %w", err)
	}

<<<<<<< HEAD
	apiClient, err := cloudproviderapi.NewClient(
		providerConfig.CloudProviderAccessToken.ValueString(),
		providerConfig.CloudProviderURL.ValueString(),
		getRetryClient(providerConfig),
=======
	apiClient, err := connectionsapi.NewClient(
		providerConfig.ConnectionsAPIAccessToken.ValueString(),
		providerConfig.ConnectionsAPIURL.ValueString(),
		getRetryClient(providerConfig),
		providerConfig.UserAgent.ValueString(),
>>>>>>> ad25130f
		providerHeaders,
	)
	if err != nil {
		return err
	}
<<<<<<< HEAD
	client.CloudProviderAPI = apiClient
=======
	client.ConnectionsAPIClient = apiClient
>>>>>>> ad25130f
	return nil
}

// Sets a custom HTTP Header on all requests coming from the Grafana Terraform Provider to Grafana-Terraform-Provider: true
// in addition to any headers set within the `http_headers` field or the `GRAFANA_HTTP_HEADERS` environment variable
func getHTTPHeadersMap(providerConfig ProviderConfig) (map[string]string, error) {
	headers := map[string]string{
		"Grafana-Terraform-Provider":         "true",
		"Grafana-Terraform-Provider-Version": providerConfig.Version.ValueString(),
	}
	for k, v := range providerConfig.HTTPHeaders.Elements() {
		if vString, ok := v.(types.String); ok {
			headers[k] = vString.ValueString()
		} else {
			return nil, fmt.Errorf("invalid header value for %s: %v", k, v)
		}
	}

	return headers, nil
}

func createTempFileIfLiteral(value string) (path string, tempFile bool, err error) {
	if value == "" {
		return "", false, nil
	}

	if _, err := os.Stat(value); errors.Is(err, os.ErrNotExist) || errors.Is(err, syscall.ENAMETOOLONG) {
		// value is not a file path, assume it's a literal
		f, err := os.CreateTemp("", "grafana-provider-tls")
		if err != nil {
			return "", false, err
		}
		if _, err := f.WriteString(value); err != nil {
			return "", false, err
		}
		if err := f.Close(); err != nil {
			return "", false, err
		}
		return f.Name(), true, nil
	}

	return value, false, nil
}

func parseAuth(providerConfig ProviderConfig) (*url.Userinfo, int64, string, error) {
	auth := strings.SplitN(providerConfig.Auth.ValueString(), ":", 2)
	var orgID int64 = 1

	if len(auth) == 2 {
		user := strings.TrimSpace(auth[0])
		pass := strings.TrimSpace(auth[1])
		return url.UserPassword(user, pass), orgID, "", nil
	} else if auth[0] != "anonymous" {
		apiKey := strings.TrimSpace(auth[0])
		return nil, 0, apiKey, nil
	}
	return nil, 0, "", nil
}

func parseTLSconfig(providerConfig ProviderConfig) (*tls.Config, error) {
	tlsClientConfig := &tls.Config{}

	tlsKeyFile, tempFile, err := createTempFileIfLiteral(providerConfig.TLSKey.ValueString())
	if err != nil {
		return nil, err
	}
	if tempFile {
		defer os.Remove(tlsKeyFile)
	}
	tlsCertFile, tempFile, err := createTempFileIfLiteral(providerConfig.TLSCert.ValueString())
	if err != nil {
		return nil, err
	}
	if tempFile {
		defer os.Remove(tlsCertFile)
	}
	caCertFile, tempFile, err := createTempFileIfLiteral(providerConfig.CACert.ValueString())
	if err != nil {
		return nil, err
	}
	if tempFile {
		defer os.Remove(caCertFile)
	}

	insecure := providerConfig.InsecureSkipVerify.ValueBool()
	if caCertFile != "" {
		ca, err := os.ReadFile(caCertFile)
		if err != nil {
			return nil, err
		}
		pool := x509.NewCertPool()
		pool.AppendCertsFromPEM(ca)
		tlsClientConfig.RootCAs = pool
	}
	if tlsKeyFile != "" && tlsCertFile != "" {
		cert, err := tls.LoadX509KeyPair(tlsCertFile, tlsKeyFile)
		if err != nil {
			return nil, err
		}
		tlsClientConfig.Certificates = []tls.Certificate{cert}
	}
	if insecure {
		tlsClientConfig.InsecureSkipVerify = true
	}

	return tlsClientConfig, nil
}

func setToStringArray(set []attr.Value) []string {
	var result []string
	for _, v := range set {
		result = append(result, v.(types.String).ValueString())
	}
	return result
}

func getRetryClient(providerConfig ProviderConfig) *http.Client {
	retryClient := retryablehttp.NewClient()
	retryClient.RetryMax = int(providerConfig.Retries.ValueInt64())
	if wait := providerConfig.RetryWait.ValueInt64(); wait > 0 {
		retryClient.RetryWaitMin = time.Second * time.Duration(wait)
		retryClient.RetryWaitMax = time.Second * time.Duration(wait)
	}
	return retryClient.StandardClient()
}<|MERGE_RESOLUTION|>--- conflicted
+++ resolved
@@ -20,17 +20,12 @@
 	SMAPI "github.com/grafana/synthetic-monitoring-api-go-client"
 
 	"github.com/go-openapi/strfmt"
-<<<<<<< HEAD
-	"github.com/grafana/terraform-provider-grafana/v3/internal/common"
-	"github.com/grafana/terraform-provider-grafana/v3/internal/common/cloudproviderapi"
-	"github.com/grafana/terraform-provider-grafana/v3/internal/resources/grafana"
-=======
->>>>>>> ad25130f
 	"github.com/hashicorp/go-retryablehttp"
 	"github.com/hashicorp/terraform-plugin-framework/attr"
 	"github.com/hashicorp/terraform-plugin-framework/types"
 
 	"github.com/grafana/terraform-provider-grafana/v3/internal/common"
+	"github.com/grafana/terraform-provider-grafana/v3/internal/common/cloudproviderapi"
 	"github.com/grafana/terraform-provider-grafana/v3/internal/common/connectionsapi"
 	"github.com/grafana/terraform-provider-grafana/v3/internal/resources/grafana"
 )
@@ -66,13 +61,13 @@
 		onCallClient.UserAgent = providerConfig.UserAgent.ValueString()
 		c.OnCallClient = onCallClient
 	}
-<<<<<<< HEAD
 	if !providerConfig.CloudProviderAccessToken.IsNull() {
 		if err := createCloudProviderClient(c, providerConfig); err != nil {
-=======
+			return nil, err
+		}
+	}
 	if !providerConfig.ConnectionsAPIAccessToken.IsNull() {
 		if err := createConnectionsClient(c, providerConfig); err != nil {
->>>>>>> ad25130f
 			return nil, err
 		}
 	}
@@ -190,38 +185,42 @@
 	return onCallAPI.New(providerConfig.OncallURL.ValueString(), providerConfig.OncallAccessToken.ValueString())
 }
 
-<<<<<<< HEAD
 func createCloudProviderClient(client *common.Client, providerConfig ProviderConfig) error {
-=======
-func createConnectionsClient(client *common.Client, providerConfig ProviderConfig) error {
->>>>>>> ad25130f
 	providerHeaders, err := getHTTPHeadersMap(providerConfig)
 	if err != nil {
 		return fmt.Errorf("failed to get provider default HTTP headers: %w", err)
 	}
 
-<<<<<<< HEAD
 	apiClient, err := cloudproviderapi.NewClient(
 		providerConfig.CloudProviderAccessToken.ValueString(),
 		providerConfig.CloudProviderURL.ValueString(),
 		getRetryClient(providerConfig),
-=======
+		providerHeaders,
+	)
+	if err != nil {
+		return err
+	}
+	client.CloudProviderAPI = apiClient
+	return nil
+}
+
+func createConnectionsClient(client *common.Client, providerConfig ProviderConfig) error {
+	providerHeaders, err := getHTTPHeadersMap(providerConfig)
+	if err != nil {
+		return fmt.Errorf("failed to get provider default HTTP headers: %w", err)
+	}
+
 	apiClient, err := connectionsapi.NewClient(
 		providerConfig.ConnectionsAPIAccessToken.ValueString(),
 		providerConfig.ConnectionsAPIURL.ValueString(),
 		getRetryClient(providerConfig),
 		providerConfig.UserAgent.ValueString(),
->>>>>>> ad25130f
 		providerHeaders,
 	)
 	if err != nil {
 		return err
 	}
-<<<<<<< HEAD
-	client.CloudProviderAPI = apiClient
-=======
 	client.ConnectionsAPIClient = apiClient
->>>>>>> ad25130f
 	return nil
 }
 
