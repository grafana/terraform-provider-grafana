--- conflicted
+++ resolved
@@ -50,15 +50,12 @@
 	ConnectionsAPIAccessToken types.String `tfsdk:"connections_api_access_token"`
 	ConnectionsAPIURL         types.String `tfsdk:"connections_api_url"`
 
-<<<<<<< HEAD
-	K6URL         types.String `tfsdk:"k6_url"`
-	K6AccessToken types.String `tfsdk:"k6_access_token"`
-	K6StackID     types.Int32  `tfsdk:"k6_stack_id"`
-=======
 	FleetManagementAuth        types.String `tfsdk:"fleet_management_auth"`
 	FleetManagementURL         types.String `tfsdk:"fleet_management_url"`
 	FrontendO11yAPIAccessToken types.String `tfsdk:"frontend_o11y_api_access_token"`
->>>>>>> 1c46588b
+
+	K6URL         types.String `tfsdk:"k6_url"`
+	K6AccessToken types.String `tfsdk:"k6_access_token"`
 
 	UserAgent types.String `tfsdk:"-"`
 	Version   types.String `tfsdk:"-"`
@@ -82,13 +79,6 @@
 	c.CloudProviderURL = envDefaultFuncString(c.CloudProviderURL, "GRAFANA_CLOUD_PROVIDER_URL")
 	c.ConnectionsAPIAccessToken = envDefaultFuncString(c.ConnectionsAPIAccessToken, "GRAFANA_CONNECTIONS_API_ACCESS_TOKEN")
 	c.ConnectionsAPIURL = envDefaultFuncString(c.ConnectionsAPIURL, "GRAFANA_CONNECTIONS_API_URL", "https://connections-api.grafana.net")
-<<<<<<< HEAD
-	c.K6URL = envDefaultFuncString(c.K6URL, "GRAFANA_K6_URL")
-	c.K6AccessToken = envDefaultFuncString(c.K6AccessToken, "GRAFANA_K6_ACCESS_TOKEN")
-	if c.K6StackID, err = envDefaultFuncInt32(c.K6StackID, "GRAFANA_K6_STACK_ID"); err != nil {
-		return fmt.Errorf("failed to parse GRAFANA_K6_STACK_ID: %w", err)
-	}
-=======
 	c.FleetManagementAuth = envDefaultFuncString(c.FleetManagementAuth, "GRAFANA_FLEET_MANAGEMENT_AUTH")
 	c.FleetManagementURL = envDefaultFuncString(c.FleetManagementURL, "GRAFANA_FLEET_MANAGEMENT_URL")
 	c.FrontendO11yAPIAccessToken = envDefaultFuncString(c.FrontendO11yAPIAccessToken, "GRAFANA_FRONTEND_O11Y_API_ACCESS_TOKEN")
@@ -105,7 +95,9 @@
 		c.StackID = v
 	}
 
->>>>>>> 1c46588b
+	c.K6URL = envDefaultFuncString(c.K6URL, "GRAFANA_K6_URL")
+	c.K6AccessToken = envDefaultFuncString(c.K6AccessToken, "GRAFANA_K6_ACCESS_TOKEN")
+
 	if c.StoreDashboardSha256, err = envDefaultFuncBool(c.StoreDashboardSha256, "GRAFANA_STORE_DASHBOARD_SHA256", false); err != nil {
 		return fmt.Errorf("failed to parse GRAFANA_STORE_DASHBOARD_SHA256: %w", err)
 	}
@@ -262,7 +254,20 @@
 				Optional:            true,
 				MarkdownDescription: "A Grafana Connections API address. May alternatively be set via the `GRAFANA_CONNECTIONS_API_URL` environment variable.",
 			},
-<<<<<<< HEAD
+			"fleet_management_auth": schema.StringAttribute{
+				Optional:            true,
+				Sensitive:           true,
+				MarkdownDescription: "A Grafana Fleet Management basic auth in the `username:password` format. May alternatively be set via the `GRAFANA_FLEET_MANAGEMENT_AUTH` environment variable.",
+			},
+			"fleet_management_url": schema.StringAttribute{
+				Optional:            true,
+				MarkdownDescription: "A Grafana Fleet Management API address. May alternatively be set via the `GRAFANA_FLEET_MANAGEMENT_URL` environment variable.",
+			},
+			"frontend_o11y_api_access_token": schema.StringAttribute{
+				Optional:            true,
+				Sensitive:           true,
+				MarkdownDescription: "A Grafana Frontend Observability API access token. May alternatively be set via the `GRAFANA_FRONTEND_O11Y_API_ACCESS_TOKEN` environment variable.",
+			},
 			"k6_url": schema.StringAttribute{
 				Optional:            true,
 				MarkdownDescription: "The k6 Cloud API url. May alternatively be set via the `GRAFANA_K6_URL` environment variable.",
@@ -271,25 +276,6 @@
 				Optional:            true,
 				Sensitive:           true,
 				MarkdownDescription: "The k6 Cloud API token. May alternatively be set via the `GRAFANA_K6_ACCESS_TOKEN` environment variable.",
-			},
-			"k6_stack_id": schema.Int32Attribute{
-				Optional:            true,
-				MarkdownDescription: "The k6 Cloud stack identifier. May alternatively be set via the `GRAFANA_K6_STACK_ID` environment variable.",
-=======
-			"fleet_management_auth": schema.StringAttribute{
-				Optional:            true,
-				Sensitive:           true,
-				MarkdownDescription: "A Grafana Fleet Management basic auth in the `username:password` format. May alternatively be set via the `GRAFANA_FLEET_MANAGEMENT_AUTH` environment variable.",
-			},
-			"fleet_management_url": schema.StringAttribute{
-				Optional:            true,
-				MarkdownDescription: "A Grafana Fleet Management API address. May alternatively be set via the `GRAFANA_FLEET_MANAGEMENT_URL` environment variable.",
-			},
-			"frontend_o11y_api_access_token": schema.StringAttribute{
-				Optional:            true,
-				Sensitive:           true,
-				MarkdownDescription: "A Grafana Frontend Observability API access token. May alternatively be set via the `GRAFANA_FRONTEND_O11Y_API_ACCESS_TOKEN` environment variable.",
->>>>>>> 1c46588b
 			},
 		},
 	}
