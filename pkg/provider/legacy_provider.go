package provider

import (
	"context"
	"os"
	"path/filepath"

	"fmt"
	"strings"

	"github.com/hashicorp/terraform-plugin-sdk/v2/diag"
	"github.com/hashicorp/terraform-plugin-sdk/v2/helper/schema"
	"github.com/hashicorp/terraform-plugin-sdk/v2/helper/validation"

	"github.com/hashicorp/terraform-plugin-framework/attr"
	"github.com/hashicorp/terraform-plugin-framework/types"
)

var (
	EnableGenerateEnvVar     = "TF_GENERATE_UNSENSITIVE"
	EnableGenerateMarkerFile = ".generate-make-all-fields-unsensitive"
)

func init() {
	schema.DescriptionKind = schema.StringMarkdown
	schema.SchemaDescriptionBuilder = func(s *schema.Schema) string {
		desc := s.Description
		if s.Default != nil {
			desc += fmt.Sprintf(" Defaults to `%v`.", s.Default)
		}
		return strings.TrimSpace(desc)
	}
}

// Provider returns a terraform-provider-sdk2 provider.
// This is the deprecated way of creating a provider, and should only be used for legacy resources.
func Provider(version string) *schema.Provider {
	p := &schema.Provider{
		Schema: map[string]*schema.Schema{
			"url": {
				Type:         schema.TypeString,
				Optional:     true,
				Description:  "The root URL of a Grafana server. May alternatively be set via the `GRAFANA_URL` environment variable.",
				ValidateFunc: validation.IsURLWithHTTPorHTTPS,
			},
			"auth": {
				Type:        schema.TypeString,
				Optional:    true,
				Sensitive:   true,
				Description: "API token, basic auth in the `username:password` format or `anonymous` (string literal). May alternatively be set via the `GRAFANA_AUTH` environment variable.",
			},
			"http_headers": {
				Type:        schema.TypeMap,
				Optional:    true,
				Sensitive:   true,
				Elem:        &schema.Schema{Type: schema.TypeString},
				Description: "Optional. HTTP headers mapping keys to values used for accessing the Grafana and Grafana Cloud APIs. May alternatively be set via the `GRAFANA_HTTP_HEADERS` environment variable in JSON format.",
			},
			"retries": {
				Type:        schema.TypeInt,
				Optional:    true,
				Description: "The amount of retries to use for Grafana API and Grafana Cloud API calls. May alternatively be set via the `GRAFANA_RETRIES` environment variable.",
			},
			"retry_status_codes": {
				Type:        schema.TypeSet,
				Optional:    true,
				Description: "The status codes to retry on for Grafana API and Grafana Cloud API calls. Use `x` as a digit wildcard. Defaults to 429 and 5xx. May alternatively be set via the `GRAFANA_RETRY_STATUS_CODES` environment variable.",
				Elem:        &schema.Schema{Type: schema.TypeString},
			},
			"retry_wait": {
				Type:        schema.TypeInt,
				Optional:    true,
				Description: "The amount of time in seconds to wait between retries for Grafana API and Grafana Cloud API calls. May alternatively be set via the `GRAFANA_RETRY_WAIT` environment variable.",
			},
			"tls_key": {
				Type:        schema.TypeString,
				Optional:    true,
				Description: "Client TLS key (file path or literal value) to use to authenticate to the Grafana server. May alternatively be set via the `GRAFANA_TLS_KEY` environment variable.",
			},
			"tls_cert": {
				Type:        schema.TypeString,
				Optional:    true,
				Description: "Client TLS certificate (file path or literal value) to use to authenticate to the Grafana server. May alternatively be set via the `GRAFANA_TLS_CERT` environment variable.",
			},
			"ca_cert": {
				Type:        schema.TypeString,
				Optional:    true,
				Description: "Certificate CA bundle (file path or literal value) to use to verify the Grafana server's certificate. May alternatively be set via the `GRAFANA_CA_CERT` environment variable.",
			},
			"insecure_skip_verify": {
				Type:        schema.TypeBool,
				Optional:    true,
				Description: "Skip TLS certificate verification. May alternatively be set via the `GRAFANA_INSECURE_SKIP_VERIFY` environment variable.",
			},

			"cloud_access_policy_token": {
				Type:        schema.TypeString,
				Optional:    true,
				Sensitive:   true,
				Description: "Access Policy Token for Grafana Cloud. May alternatively be set via the `GRAFANA_CLOUD_ACCESS_POLICY_TOKEN` environment variable.",
			},
			"cloud_api_url": {
				Type:         schema.TypeString,
				Optional:     true,
				Description:  "Grafana Cloud's API URL. May alternatively be set via the `GRAFANA_CLOUD_API_URL` environment variable.",
				ValidateFunc: validation.IsURLWithHTTPorHTTPS,
			},

			"sm_access_token": {
				Type:        schema.TypeString,
				Optional:    true,
				Sensitive:   true,
				Description: "A Synthetic Monitoring access token. May alternatively be set via the `GRAFANA_SM_ACCESS_TOKEN` environment variable.",
			},
			"sm_url": {
				Type:         schema.TypeString,
				Optional:     true,
				Description:  "Synthetic monitoring backend address. May alternatively be set via the `GRAFANA_SM_URL` environment variable. The correct value for each service region is cited in the [Synthetic Monitoring documentation](https://grafana.com/docs/grafana-cloud/testing/synthetic-monitoring/set-up/set-up-private-probes/#probe-api-server-url). Note the `sm_url` value is optional, but it must correspond with the value specified as the `region_slug` in the `grafana_cloud_stack` resource. Also note that when a Terraform configuration contains multiple provider instances managing SM resources associated with the same Grafana stack, specifying an explicit `sm_url` set to the same value for each provider ensures all providers interact with the same SM API.",
				ValidateFunc: validation.IsURLWithHTTPorHTTPS,
			},
			"store_dashboard_sha256": {
				Type:        schema.TypeBool,
				Optional:    true,
				Description: "Set to true if you want to save only the sha256sum instead of complete dashboard model JSON in the tfstate.",
			},

			"oncall_access_token": {
				Type:        schema.TypeString,
				Optional:    true,
				Sensitive:   true,
				Description: "A Grafana OnCall access token. May alternatively be set via the `GRAFANA_ONCALL_ACCESS_TOKEN` environment variable.",
			},
			"oncall_url": {
				Type:         schema.TypeString,
				Optional:     true,
				Description:  "An Grafana OnCall backend address. May alternatively be set via the `GRAFANA_ONCALL_URL` environment variable.",
				ValidateFunc: validation.IsURLWithHTTPorHTTPS,
			},

			"cloud_provider_access_token": {
				Type:        schema.TypeString,
				Optional:    true,
				Sensitive:   true,
				Description: "A Grafana Cloud Provider access token. May alternatively be set via the `GRAFANA_CLOUD_PROVIDER_ACCESS_TOKEN` environment variable.",
			},
			"cloud_provider_url": {
				Type:         schema.TypeString,
				Optional:     true,
				Description:  "A Grafana Cloud Provider backend address. May alternatively be set via the `GRAFANA_CLOUD_PROVIDER_URL` environment variable.",
				ValidateFunc: validation.IsURLWithHTTPorHTTPS,
			},
		},

		ResourcesMap:   legacySDKResources(),
		DataSourcesMap: legacySDKDataSources(),
	}

	if os.Getenv(EnableGenerateEnvVar) != "" {
		// If TF_GENERATE_UNSENSITIVE envvar is set and there's the "marker file" in the current directory,
		// generate the provider with all fields marked as non-sensitive.
		// The Terraform generation feature is overly-aggressive in redacting sensitive fields, it redacts all blocks at the root level.
		// Security note:
		// Setting an envvar + creating a marker file in the TF dir means that the user has full control over the TF context.
		// This means that the user could also read sensitive data from the state, or use the `unsensitive` TF function to read sensitive data.
		// So, this feature doesn't introduce a new way to extract sensitive data.

		wd, err := os.Getwd()
		if err != nil {
			panic(err) // It's ok to panic, this is only meant to be used in the context of the generator.
		}
		_, err = os.Stat(filepath.Join(wd, EnableGenerateMarkerFile))
		if err == nil {
			for k := range p.ResourcesMap {
				unsensitive(p.ResourcesMap[k])
			}
		} else {
			fmt.Println("The marker file for generating unsensitive fields is not present, skipping.")
		}
	}

	p.ConfigureContextFunc = configure(version, p)

	return p
}

func configure(version string, p *schema.Provider) func(context.Context, *schema.ResourceData) (interface{}, diag.Diagnostics) {
	return func(ctx context.Context, d *schema.ResourceData) (interface{}, diag.Diagnostics) {
		// Convert SDK config to "plugin-framework" format
		headers := types.MapNull(types.StringType)
		if v, ok := d.GetOk("http_headers"); ok {
			headersValue := map[string]attr.Value{}
			for k, v := range v.(map[string]interface{}) {
				headersValue[k] = types.StringValue(v.(string))
			}
			headers = types.MapValueMust(types.StringType, headersValue)
		}

		statusCodes := types.SetNull(types.StringType)
		if v, ok := d.GetOk("retry_status_codes"); ok {
			statusCodesValue := []attr.Value{}
			for _, v := range v.(*schema.Set).List() {
				statusCodesValue = append(statusCodesValue, types.StringValue(v.(string)))
			}
			statusCodes = types.SetValueMust(types.StringType, statusCodesValue)
		}

		cfg := ProviderConfig{
<<<<<<< HEAD
			Auth:                     stringValueOrNull(d, "auth"),
			URL:                      stringValueOrNull(d, "url"),
			TLSKey:                   stringValueOrNull(d, "tls_key"),
			TLSCert:                  stringValueOrNull(d, "tls_cert"),
			CACert:                   stringValueOrNull(d, "ca_cert"),
			InsecureSkipVerify:       boolValueOrNull(d, "insecure_skip_verify"),
			CloudAccessPolicyToken:   stringValueOrNull(d, "cloud_access_policy_token"),
			CloudAPIURL:              stringValueOrNull(d, "cloud_api_url"),
			SMAccessToken:            stringValueOrNull(d, "sm_access_token"),
			SMURL:                    stringValueOrNull(d, "sm_url"),
			OncallAccessToken:        stringValueOrNull(d, "oncall_access_token"),
			OncallURL:                stringValueOrNull(d, "oncall_url"),
			CloudProviderAccessToken: stringValueOrNull(d, "cloud_provider_access_token"),
			CloudProviderURL:         stringValueOrNull(d, "cloud_provider_url"),
			StoreDashboardSha256:     boolValueOrNull(d, "store_dashboard_sha256"),
			HTTPHeaders:              headers,
			Retries:                  int64ValueOrNull(d, "retries"),
			RetryStatusCodes:         statusCodes,
			RetryWait:                types.Int64Value(int64(d.Get("retry_wait").(int))),
			UserAgent:                types.StringValue(p.UserAgent("terraform-provider-grafana", version)),
=======
			Auth:                   stringValueOrNull(d, "auth"),
			URL:                    stringValueOrNull(d, "url"),
			TLSKey:                 stringValueOrNull(d, "tls_key"),
			TLSCert:                stringValueOrNull(d, "tls_cert"),
			CACert:                 stringValueOrNull(d, "ca_cert"),
			InsecureSkipVerify:     boolValueOrNull(d, "insecure_skip_verify"),
			CloudAccessPolicyToken: stringValueOrNull(d, "cloud_access_policy_token"),
			CloudAPIURL:            stringValueOrNull(d, "cloud_api_url"),
			SMAccessToken:          stringValueOrNull(d, "sm_access_token"),
			SMURL:                  stringValueOrNull(d, "sm_url"),
			OncallAccessToken:      stringValueOrNull(d, "oncall_access_token"),
			OncallURL:              stringValueOrNull(d, "oncall_url"),
			StoreDashboardSha256:   boolValueOrNull(d, "store_dashboard_sha256"),
			HTTPHeaders:            headers,
			Retries:                int64ValueOrNull(d, "retries"),
			RetryStatusCodes:       statusCodes,
			RetryWait:              types.Int64Value(int64(d.Get("retry_wait").(int))),
			UserAgent:              types.StringValue(p.UserAgent("terraform-provider-grafana", version)),
			Version:                types.StringValue(version),
>>>>>>> f58157e2
		}
		if err := cfg.SetDefaults(); err != nil {
			return nil, diag.FromErr(err)
		}

		clients, err := CreateClients(cfg)
		return clients, diag.FromErr(err)
	}
}

func stringValueOrNull(d *schema.ResourceData, key string) types.String {
	if v, ok := d.GetOk(key); ok {
		return types.StringValue(v.(string))
	}
	return types.StringNull()
}

func boolValueOrNull(d *schema.ResourceData, key string) types.Bool {
	if v, ok := d.GetOk(key); ok {
		return types.BoolValue(v.(bool))
	}
	return types.BoolNull()
}

func int64ValueOrNull(d *schema.ResourceData, key string) types.Int64 {
	if v, ok := d.GetOk(key); ok {
		return types.Int64Value(int64(v.(int)))
	}
	return types.Int64Null()
}

func unsensitive(r *schema.Resource) {
	for _, s := range r.Schema {
		s.Sensitive = false
		if r, ok := s.Elem.(*schema.Resource); ok {
			unsensitive(r)
		}
		if _, ok := s.Elem.(*schema.Schema); ok {
			s.Elem.(*schema.Schema).Sensitive = false
		}
	}
}<|MERGE_RESOLUTION|>--- conflicted
+++ resolved
@@ -205,7 +205,6 @@
 		}
 
 		cfg := ProviderConfig{
-<<<<<<< HEAD
 			Auth:                     stringValueOrNull(d, "auth"),
 			URL:                      stringValueOrNull(d, "url"),
 			TLSKey:                   stringValueOrNull(d, "tls_key"),
@@ -226,27 +225,7 @@
 			RetryStatusCodes:         statusCodes,
 			RetryWait:                types.Int64Value(int64(d.Get("retry_wait").(int))),
 			UserAgent:                types.StringValue(p.UserAgent("terraform-provider-grafana", version)),
-=======
-			Auth:                   stringValueOrNull(d, "auth"),
-			URL:                    stringValueOrNull(d, "url"),
-			TLSKey:                 stringValueOrNull(d, "tls_key"),
-			TLSCert:                stringValueOrNull(d, "tls_cert"),
-			CACert:                 stringValueOrNull(d, "ca_cert"),
-			InsecureSkipVerify:     boolValueOrNull(d, "insecure_skip_verify"),
-			CloudAccessPolicyToken: stringValueOrNull(d, "cloud_access_policy_token"),
-			CloudAPIURL:            stringValueOrNull(d, "cloud_api_url"),
-			SMAccessToken:          stringValueOrNull(d, "sm_access_token"),
-			SMURL:                  stringValueOrNull(d, "sm_url"),
-			OncallAccessToken:      stringValueOrNull(d, "oncall_access_token"),
-			OncallURL:              stringValueOrNull(d, "oncall_url"),
-			StoreDashboardSha256:   boolValueOrNull(d, "store_dashboard_sha256"),
-			HTTPHeaders:            headers,
-			Retries:                int64ValueOrNull(d, "retries"),
-			RetryStatusCodes:       statusCodes,
-			RetryWait:              types.Int64Value(int64(d.Get("retry_wait").(int))),
-			UserAgent:              types.StringValue(p.UserAgent("terraform-provider-grafana", version)),
-			Version:                types.StringValue(version),
->>>>>>> f58157e2
+			Version:                  types.StringValue(version),
 		}
 		if err := cfg.SetDefaults(); err != nil {
 			return nil, diag.FromErr(err)
