package grafana

import (
	"context"
	"log"
	"strings"

	"github.com/hashicorp/terraform-plugin-sdk/v2/diag"
	"github.com/hashicorp/terraform-plugin-sdk/v2/helper/schema"

	gapi "github.com/grafana/grafana-api-golang-client"
)

func ResourceRole() *schema.Resource {
	return &schema.Resource{
		Description: `
**Note:** This resource is available only with Grafana Enterprise 8.+.

* [Official documentation](https://grafana.com/docs/grafana/latest/enterprise/access-control/)
* [HTTP API](https://grafana.com/docs/grafana/latest/http_api/access_control/)
`,
		CreateContext: CreateRole,
		UpdateContext: UpdateRole,
		ReadContext:   ReadRole,
		DeleteContext: DeleteRole,
		Importer: &schema.ResourceImporter{
			StateContext: schema.ImportStatePassthroughContext,
		},
		Schema: map[string]*schema.Schema{
			"uid": {
				Type:        schema.TypeString,
				Computed:    true,
				Optional:    true,
				ForceNew:    true,
				Description: "Unique identifier of the role. Used for assignments.",
			},
			"version": {
				Type:        schema.TypeInt,
				Required:    true,
				Description: "Version of the role. A role is updated only on version increase.",
			},
			"name": {
				Type:        schema.TypeString,
				Required:    true,
				Description: "Name of the role",
			},
			"description": {
				Type:        schema.TypeString,
				Optional:    true,
				Description: "Description of the role.",
			},
			"display_name": {
				Type:        schema.TypeString,
				Optional:    true,
				Description: "Display name of the role. Available with Grafana 8.5+.",
			},
			"group": {
				Type:        schema.TypeString,
				Optional:    true,
				Description: "Group of the role. Available with Grafana 8.5+.",
			},
			"hidden": {
				Type:        schema.TypeBool,
				Optional:    true,
				Default:     false,
				Description: "Boolean to state whether the role should be visible in the Grafana UI or not. Available with Grafana 8.5+.",
			},
			"global": {
				Type:        schema.TypeBool,
				Optional:    true,
				Default:     false,
				ForceNew:    true,
				Description: "Boolean to state whether the role is available across all organizations or not.",
			},
			"permissions": {
				Type:        schema.TypeSet,
				Optional:    true,
				Description: "Specific set of actions granted by the role.",
				Elem: &schema.Resource{
					Schema: map[string]*schema.Schema{
						"action": {
							Type:        schema.TypeString,
							Required:    true,
							Description: "Specific action users granted with the role will be allowed to perform (for example: `users:read`)",
						},
						"scope": {
							Type:        schema.TypeString,
							Optional:    true,
							Description: "Scope to restrict the action to a set of resources (for example: `users:*` or `roles:customrole1`)",
						},
					},
				},
			},
		},
	}
}

func CreateRole(ctx context.Context, d *schema.ResourceData, meta interface{}) diag.Diagnostics {
	client := meta.(*client).gapi

	role := gapi.Role{
		UID:         d.Get("uid").(string),
		Name:        d.Get("name").(string),
		Description: d.Get("description").(string),
		Version:     int64(d.Get("version").(int)),
		Global:      d.Get("global").(bool),
		DisplayName: d.Get("display_name").(string),
		Group:       d.Get("group").(string),
		Hidden:      d.Get("hidden").(bool),
		Permissions: permissions(d),
	}
	r, err := client.NewRole(role)
	if err != nil {
		return diag.FromErr(err)
	}
	err = d.Set("uid", r.UID)
	if err != nil {
		return diag.FromErr(err)
	}
	d.SetId(r.UID)
	return nil
}

func permissions(d *schema.ResourceData) []gapi.Permission {
	p, ok := d.GetOk("permissions")
	if !ok {
		return nil
	}

	perms := make([]gapi.Permission, 0)
	for _, permission := range p.(*schema.Set).List() {
		p := permission.(map[string]interface{})
		perms = append(perms, gapi.Permission{
			Action: p["action"].(string),
			Scope:  p["scope"].(string),
		})
	}

	return perms
}

func ReadRole(ctx context.Context, d *schema.ResourceData, meta interface{}) diag.Diagnostics {
	client := meta.(*client).gapi
	uid := d.Id()
	r, err := client.GetRole(uid)

	if err != nil {
		if strings.Contains(err.Error(), "role not found") {
			log.Printf("[WARN] removing role %s from state because it no longer exists in grafana", uid)
			d.SetId("")
			return nil
		}

		return diag.FromErr(err)
	}
	err = d.Set("version", r.Version)
	if err != nil {
		return diag.FromErr(err)
	}
	err = d.Set("name", r.Name)
	if err != nil {
		return diag.FromErr(err)
	}
	err = d.Set("uid", r.UID)
	if err != nil {
		return diag.FromErr(err)
	}
	err = d.Set("description", r.Description)
	if err != nil {
		return diag.FromErr(err)
	}
	err = d.Set("display_name", r.DisplayName)
	if err != nil {
		return diag.FromErr(err)
	}
	err = d.Set("group", r.Group)
	if err != nil {
		return diag.FromErr(err)
	}
	err = d.Set("global", r.Global)
	if err != nil {
		return diag.FromErr(err)
	}
	err = d.Set("hidden", r.Hidden)
	if err != nil {
		return diag.FromErr(err)
	}
	perms := make([]interface{}, 0)
	for _, p := range r.Permissions {
		pMap := map[string]interface{}{
			"action": p.Action,
			"scope":  p.Scope,
		}
		perms = append(perms, pMap)
	}
	err = d.Set("permissions", perms)
	if err != nil {
		return diag.FromErr(err)
	}
	d.SetId(r.UID)
	return nil
}

func UpdateRole(ctx context.Context, d *schema.ResourceData, meta interface{}) diag.Diagnostics {
	client := meta.(*client).gapi

<<<<<<< HEAD
	if d.HasChange("version") || d.HasChange("name") || d.HasChange("description") || d.HasChange("permissions") ||
		d.HasChange("display_name") || d.HasChange("group") || d.HasChange("hidden") {
		desc := ""
		// If description is defined, use the value from the config
		if v, ok := d.GetOk("description"); !ok {
			desc = v.(string)
		}
=======
	if d.HasChange("version") || d.HasChange("name") || d.HasChange("description") || d.HasChange("permissions") {
>>>>>>> cfb9bd00
		r := gapi.Role{
			UID:         d.Id(),
			Name:        d.Get("name").(string),
			Global:      d.Get("global").(bool),
<<<<<<< HEAD
			Description: desc,
			DisplayName: d.Get("display_name").(string),
			Group:       d.Get("group").(string),
			Hidden:      d.Get("hidden").(bool),
=======
			Description: d.Get("description").(string),
>>>>>>> cfb9bd00
			Version:     int64(d.Get("version").(int)),
			Permissions: permissions(d),
		}
		if err := client.UpdateRole(r); err != nil {
			return diag.FromErr(err)
		}
	}

	return nil
}

func DeleteRole(ctx context.Context, d *schema.ResourceData, meta interface{}) diag.Diagnostics {
	client := meta.(*client).gapi
	uid := d.Id()
	g := d.Get("global").(bool)

	if err := client.DeleteRole(uid, g); err != nil {
		return diag.FromErr(err)
	}
	return nil
}<|MERGE_RESOLUTION|>--- conflicted
+++ resolved
@@ -204,29 +204,16 @@
 func UpdateRole(ctx context.Context, d *schema.ResourceData, meta interface{}) diag.Diagnostics {
 	client := meta.(*client).gapi
 
-<<<<<<< HEAD
 	if d.HasChange("version") || d.HasChange("name") || d.HasChange("description") || d.HasChange("permissions") ||
 		d.HasChange("display_name") || d.HasChange("group") || d.HasChange("hidden") {
-		desc := ""
-		// If description is defined, use the value from the config
-		if v, ok := d.GetOk("description"); !ok {
-			desc = v.(string)
-		}
-=======
-	if d.HasChange("version") || d.HasChange("name") || d.HasChange("description") || d.HasChange("permissions") {
->>>>>>> cfb9bd00
 		r := gapi.Role{
 			UID:         d.Id(),
 			Name:        d.Get("name").(string),
 			Global:      d.Get("global").(bool),
-<<<<<<< HEAD
-			Description: desc,
+			Description: d.Get("description").(string),
 			DisplayName: d.Get("display_name").(string),
 			Group:       d.Get("group").(string),
 			Hidden:      d.Get("hidden").(bool),
-=======
-			Description: d.Get("description").(string),
->>>>>>> cfb9bd00
 			Version:     int64(d.Get("version").(int)),
 			Permissions: permissions(d),
 		}
