--- conflicted
+++ resolved
@@ -154,17 +154,11 @@
 
 			DataSourcesMap: map[string]*schema.Resource{
 				// Grafana
-<<<<<<< HEAD
+				"grafana_dashboard":     DatasourceDashboard(),
 				"grafana_folder":        DatasourceFolder(),
+        "grafana_library_panel": DatasourceLibraryPanel(),
 				"grafana_user":          DatasourceUser(),
-				"grafana_library_panel": DatasourceLibraryPanel(),
-				"grafana_dashboard":     DatasourceDashboard(),
-=======
-				"grafana_dashboard":   DatasourceDashboard(),
-				"grafana_folder":      DatasourceFolder(),
-				"grafana_user":        DatasourceUser(),
-				"grafana_cloud_stack": DataSourceStack(),
->>>>>>> 0a08c267
+				"grafana_cloud_stack":   DataSourceStack(),
 
 				// Synthetic Monitoring
 				"grafana_synthetic_monitoring_probe":  dataSourceSyntheticMonitoringProbe(),
