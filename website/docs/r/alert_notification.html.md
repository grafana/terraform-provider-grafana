--- conflicted
+++ resolved
@@ -34,16 +34,11 @@
 * `name` - (Required) The name of the alert notification channel.
 * `type` - (Required) The type of the alert notification channel.
 * `is_default` - (Optional) Is this the default channel for all your alerts.
-<<<<<<< HEAD
-* `settings` - (Optional) Additional settings, for full reference lookup [Grafana HTTP API documentation](http://docs.grafana.org/http_api/alerting).
 * `disable_resolve_message` - (Optional) When selected, this option disables the resolve message [OK] that is sent when the alerting state returns to false (default: false).
-* `send_reminder` - (Optional) If you want to send reminder alert. If this is in true, you must to specify a frequency. (default: false).
-* `frequency` - (Optional) When this option is checked additional notifications (reminders) will be sent for triggered alerts. You can specify how often reminders should be sent using number of seconds (s), minutes (m) or hours (h), for example 30s, 3m, 5m or 1h (default: "").
-=======
 * `send_reminder` - (Optional) Whether to send reminders for triggered alerts.
 * `frequency` - (Optional) Frequency of alert reminders. Frequency must be set if reminders are enabled.
 * `settings` - (Optional) Additional settings, for full reference lookup [Grafana HTTP API documentation](https://grafana.com/docs/grafana/latest/http_api/alerting_notification_channels/).
->>>>>>> c9213b96
+
 
 **Note:** In `settings` the strings `"true"` and `"false"` are mapped to boolean `true` and `false` when sent to Grafana.
 
